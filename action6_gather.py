--- conflicted
+++ resolved
@@ -1,6 +1,8 @@
 #!/usr/bin/env python3
 
 # action6_gather.py
+
+# current
 
 # Standard library imports (alphabetical)
 import json
@@ -400,28 +402,42 @@
     progress_bar: Optional[tqdm] = None,
 ) -> Tuple[int, int, int, int]:
     """
-    V14.29 FIX: Corrects SyntaxError in ladder pre-fetch exception handling.
-    Processes batch using optimized pre-fetch & BULK operations for Person/DNA/Tree.
+    V14.32 REVISED: Fixes UnboundLocalError for api_in_tree and splits multi-statement lines.
+    - Processes batch using optimized pre-fetch & BULK operations.
+    - Removes redundant fallback lookup from _do_match.
+    - Implements corrected pre-bulk de-duplication for Person inserts.
+    - Uses post-flush query for reliable Person ID retrieval.
+    - Adds enhanced logging for de-duplication and bulk insert.
+    - Splits lines with multiple statements separated by semicolons.
     """
-    # ...(Initialization, DB Lookup, Candidate Identification - unchanged)...
+    # Initialization
     page_new, page_updated, page_skipped, page_errors = 0, 0, 0, 0
     num_matches_on_page = len(matches_on_page)
     my_uuid = session_manager.my_uuid
     my_tree_id = session_manager.my_tree_id
 
+    # Basic checks
     if not my_uuid:
         logger.error(f"_do_batch Page {current_page}: Missing my_uuid.")
+        if progress_bar:
+            progress_bar.update(num_matches_on_page)
         return 0, 0, 0, num_matches_on_page
+
     logger.debug(
         f"--- Starting Optimized Batch for Page {current_page} ({num_matches_on_page} matches) ---"
     )
+
+    # DB Session and Pre-fetch Existing Persons
     uuids_on_page = [m["uuid"] for m in matches_on_page if m.get("uuid")]
     existing_persons_map: Dict[str, Person] = {}
     session = session_manager.get_db_conn()
+
     if not session:
-        logger.error(f"_do_batch Page {current_page}: Failed to get DB session.")
-        progress_bar.update(num_matches_on_page) if progress_bar else None
+        logger.error(f"_do_batch Page {current_page}: Failed get DB session.")
+        if progress_bar:
+            progress_bar.update(num_matches_on_page)
         return 0, 0, 0, num_matches_on_page
+
     try:
         if uuids_on_page:
             existing_persons = (
@@ -432,7 +448,7 @@
             )
             existing_persons_map = {person.uuid: person for person in existing_persons}
             logger.debug(
-                f"Found {len(existing_persons_map)} existing Person records for page {current_page}."
+                f"Found {len(existing_persons_map)} existing Person records page {current_page}."
             )
     except SQLAlchemyError as db_lookup_err:
         logger.error(
@@ -440,37 +456,53 @@
             exc_info=True,
         )
         session_manager.return_session(session)
-        progress_bar.update(num_matches_on_page) if progress_bar else None
+        if progress_bar:
+            progress_bar.update(num_matches_on_page)
         return 0, 0, 0, num_matches_on_page
     except Exception as e:
         logger.error(
-            f"Unexpected error during initial DB lookup page {current_page}: {e}",
-            exc_info=True,
+            f"Unexpected DB lookup error page {current_page}: {e}", exc_info=True
         )
         session_manager.return_session(session)
-        progress_bar.update(num_matches_on_page) if progress_bar else None
+        if progress_bar:
+            progress_bar.update(num_matches_on_page)
         return 0, 0, 0, num_matches_on_page
-    finally:
-        pass
+
+    # Identify Fetch Candidates and Skipped Matches
     fetch_candidates_uuid: Set[str] = set()
     skipped_count_this_batch = 0
     matches_to_process_later: List[Dict[str, Any]] = []
-    logger.debug("Identifying fetch candidates and skipped matches...")
+    logger.debug("Identifying fetch candidates/skipped...")
     for match in matches_on_page:
         uuid_val = match.get("uuid")
+
+        # --- MODIFICATION: Split multi-statement line ---
         if not uuid_val:
-            logger.warning(f"Skipping match due to missing UUID: {match}")
+            logger.warning(f"Skip match missing UUID: {match}")
             page_errors += 1
-            progress_bar.update(1) if progress_bar else None
+            if progress_bar:
+                progress_bar.update(1)
             continue
+        # --- END MODIFICATION ---
+
         existing_person = existing_persons_map.get(uuid_val)
+
         if not existing_person:
+            # New person, always needs fetch
             fetch_candidates_uuid.add(uuid_val)
             matches_to_process_later.append(match)
         else:
-            needs_fetch = False
+            # Existing person, determine if fetch is needed
+            needs_fetch = False  # Initialize needs_fetch
             existing_dna = existing_person.dna_match
             existing_tree = existing_person.family_tree
+            db_in_tree = existing_person.in_my_tree  # Fetch db_in_tree here
+
+            # --- MODIFICATION: Moved api_in_tree assignment ---
+            api_in_tree = match.get("in_my_tree", False)
+            # --- END MODIFICATION ---
+
+            # Check DNA details
             if existing_dna:
                 api_cm = match.get("cM_DNA")
                 db_cm = existing_dna.cM_DNA
@@ -485,36 +517,47 @@
                 ):
                     needs_fetch = True
             else:
+                # Needs fetch if no existing DNA record for this person
                 needs_fetch = True
-            api_in_tree = match.get("in_my_tree", False)
-            db_in_tree = existing_person.in_my_tree
+
+            # Check Tree details (uses api_in_tree which is now always assigned)
             if bool(api_in_tree) != bool(db_in_tree):
                 needs_fetch = True
             elif api_in_tree and not existing_tree:
+                # Needs fetch if API says they are in tree but we don't have a tree record
                 needs_fetch = True
+
+            # Add to appropriate list based on needs_fetch
+            # --- MODIFICATION: Split multi-statement line ---
             if needs_fetch:
                 fetch_candidates_uuid.add(uuid_val)
                 matches_to_process_later.append(match)
             else:
                 skipped_count_this_batch += 1
+            # --- END MODIFICATION ---
+
+    # Update progress bar for skipped items
     if progress_bar and skipped_count_this_batch > 0:
         progress_bar.update(skipped_count_this_batch)
         page_skipped += skipped_count_this_batch
     logger.debug(
-        f"Identified {len(fetch_candidates_uuid)} fetch candidates and {skipped_count_this_batch} skipped matches."
+        f"Identified {len(fetch_candidates_uuid)} fetch candidates, {skipped_count_this_batch} skipped."
     )
 
-    # --- 3. Targeted Pre-fetching ---
+    # --- Targeted Pre-fetching (Logic Unchanged) ---
     batch_combined_details: Dict[str, Optional[Dict[str, Any]]] = {}
     batch_badge_data: Dict[str, Optional[Dict[str, Any]]] = {}
     batch_ladder_data: Dict[str, Optional[Dict[str, Any]]] = {}
     batch_relationship_prob_data: Dict[str, Optional[str]] = {}
     futures = {}
     fetch_start_time = time.time()
+    batch_tree_data: Dict[str, Dict[str, Any]] = {}  # Initialize batch_tree_data
+
     if fetch_candidates_uuid:
         logger.debug(
-            f"--- Starting Targeted Pre-fetch for Page {current_page} ({len(fetch_candidates_uuid)} candidates) ---"
-        )
+            f"--- Starting Pre-fetch Page {current_page} ({len(fetch_candidates_uuid)} candidates) ---"
+        )
+        # Identify UUIDs needing tree/badge details
         uuids_for_tree_badge = {
             uuid
             for uuid in fetch_candidates_uuid
@@ -523,8 +566,9 @@
                 for m in matches_to_process_later
             )
         }
+
         with ThreadPoolExecutor(max_workers=3) as executor:
-            # Submit combined, relationship prob, and initial badge details
+            # Submit tasks for combined details and relationship probability
             for uuid_val in fetch_candidates_uuid:
                 delay = session_manager.dynamic_rate_limiter.wait()
                 futures[
@@ -539,6 +583,8 @@
                         max_labels_to_show,
                     )
                 ] = ("relationship_prob", uuid_val)
+
+            # Submit tasks for badge details (only for those marked in_my_tree)
             for uuid_val in uuids_for_tree_badge:
                 delay = session_manager.dynamic_rate_limiter.wait()
                 futures[
@@ -547,11 +593,11 @@
                     )
                 ] = ("badge_details", uuid_val)
 
-            # Process initial results
-            temp_badge_results = {}
+            # Process results as they complete
+            temp_badge_results = {}  # Store intermediate badge results
             for future in as_completed(futures):
                 task_type, identifier = futures[future]
-                try:  # Outer try for general future processing
+                try:
                     result = future.result()
                     if result is not None:
                         if task_type == "combined_details":
@@ -565,15 +611,19 @@
                         f"ConnErr pre-fetch '{task_type}' for {identifier}: {conn_err}",
                         exc_info=False,
                     )
-                    batch_relationship_prob_data[identifier] = "N/A (Conn Error)"
+                    # Provide error state for relationship prob
+                    if task_type == "relationship_prob":
+                        batch_relationship_prob_data[identifier] = "N/A (Conn Error)"
                 except Exception as exc:
                     logger.error(
                         f"Exc pre-fetch '{task_type}' for {identifier}: {exc}",
                         exc_info=False,
                     )
-                    batch_relationship_prob_data[identifier] = "N/A (Fetch Error)"
-
-            # --- Ladder Pre-fetch (depends on badge results) ---
+                    # Provide error state for relationship prob
+                    if task_type == "relationship_prob":
+                        batch_relationship_prob_data[identifier] = "N/A (Fetch Error)"
+
+            # Submit tasks for ladder details based on badge results
             cfpid_to_uuid_map = {}
             ladder_futures = {}
             if my_tree_id and temp_badge_results:
@@ -583,6 +633,7 @@
                     if cfpid:
                         cfpid_list.append(cfpid)
                         cfpid_to_uuid_map[cfpid] = uuid_val
+
                 if cfpid_list:
                     logger.debug(
                         f"Submitting ladder pre-fetch for {len(cfpid_list)} CFPIDs..."
@@ -595,46 +646,40 @@
                             )
                         ] = ("ladder", cfpid)
 
-            # Process ladder results separately
+            # Process ladder results
             for future in as_completed(ladder_futures):
                 task_type, cfpid = ladder_futures[future]
-                # --- MODIFICATION: Corrected try/except block for ladder results ---
-                try:  # Inner try specifically for ladder future results
+                try:
                     result = future.result()
                     if result is not None:
                         batch_ladder_data[cfpid] = result
-                    # else: logger.debug(f"Pre-fetch task 'ladder' for CFPID {cfpid} returned None.") # Verbose
                 except ConnectionError as conn_err:
                     logger.error(
-                        f"ConnErr pre-fetch 'ladder' for CFPID {cfpid}: {conn_err}",
+                        f"ConnErr ladder fetch CFPID {cfpid}: {conn_err}",
                         exc_info=False,
                     )
-                    # Optionally mark related entry as error? For now, just log.
                 except Exception as exc:
                     logger.error(
-                        f"Exc pre-fetch 'ladder' for CFPID {cfpid}: {exc}",
-                        exc_info=False,
+                        f"Exc ladder fetch CFPID {cfpid}: {exc}", exc_info=False
                     )
-                    # Optionally mark related entry as error? For now, just log.
-                # --- END MODIFICATION ---
-        # --- End Ladder Fetch ---
 
         fetch_duration = time.time() - fetch_start_time
         logger.debug(
-            f"--- Finished Targeted Pre-fetch for Page {current_page}. Duration: {fetch_duration:.2f}s ---"
-        )
-        batch_tree_data: Dict[str, Dict[str, Any]] = {}
+            f"--- Finished Pre-fetch Page {current_page}. Duration: {fetch_duration:.2f}s ---"
+        )
+
+        # Combine badge and ladder data into batch_tree_data
         for uuid_val, badge_result in temp_badge_results.items():
             combined_tree_info = badge_result.copy()
             cfpid = badge_result.get("their_cfpid")
             if cfpid and cfpid in batch_ladder_data:
                 combined_tree_info.update(batch_ladder_data[cfpid])
             batch_tree_data[uuid_val] = combined_tree_info
+
     else:
-        logger.debug("No fetch candidates identified for this batch.")
-
-    # --- 4. Process & Prepare Bulk Data ---
-    # ...(Unchanged from V14.28)...
+        logger.debug("No fetch candidates.")
+
+    # --- Process & Prepare Bulk Data ---
     prepared_bulk_data: List[Dict[str, Any]] = []
     page_statuses: Dict[str, int] = {
         "new": 0,
@@ -644,21 +689,29 @@
     }
     process_start_time = time.time()
     logger.debug(f"--- Processing {len(matches_to_process_later)} candidates ---")
+
     for match in matches_to_process_later:
         uuid_val = match.get("uuid")
-        _case_name = match.get("username", f"Unknown Match UUID {uuid_val}")
+        _case_name = match.get("username", f"Unknown UUID {uuid_val}")
+
         try:
             existing_person = existing_persons_map.get(uuid_val)
             prefetched_combined = batch_combined_details.get(uuid_val)
             prefetched_tree = batch_tree_data.get(uuid_val)
             prefetched_rel_prob = batch_relationship_prob_data.get(uuid_val)
+
+            # Add predicted relationship to match data before passing to _do_match
             match["predicted_relationship"] = (
                 prefetched_rel_prob or "N/A (Fetch Failed)"
             )
+
+            # --- MODIFICATION: Split multi-statement line ---
             if not session_manager.is_sess_valid():
-                logger.error(f"WD session invalid before _do_match for {_case_name}.")
+                logger.error(f"WD session invalid before _do_match: {_case_name}")
                 page_statuses["error"] += 1
                 continue
+            # --- END MODIFICATION ---
+
             prepared_data, status, error_msg = _do_match(
                 session=session,
                 match=match,
@@ -667,6 +720,7 @@
                 prefetched_combined_details=prefetched_combined,
                 prefetched_tree_data=prefetched_tree,
             )
+
             person_data_from_do_match = (
                 prepared_data.get("person") if prepared_data else None
             )
@@ -675,37 +729,41 @@
                 if person_data_from_do_match
                 else "N/A"
             )
-            # logger.debug(f"  _do_match result for {_case_name} (UUID:{uuid_val}): Status='{status}', Prepared ProfileID='{profile_id_from_do_match}'") # Verbose
+            # logger.debug(f"  _do_match {_case_name} (UUID:{uuid_val}): Status='{status}', ProfileID='{profile_id_from_do_match}'") # Verbose
+
             page_statuses[status] += 1
+
             if status != "error" and prepared_data:
                 prepared_bulk_data.append(prepared_data)
             elif status == "error":
-                logger.error(f"Error preparing DB data for {_case_name}: {error_msg}")
+                logger.error(f"Error prep DB data for {_case_name}: {error_msg}")
+
+        # --- MODIFICATION: Split multi-statement line ---
         except Exception as inner_e:
             logger.error(
-                f"Critical error processing candidate {_case_name} page {current_page}: {inner_e}",
+                f"Critical error processing {_case_name} page {current_page}: {inner_e}",
                 exc_info=True,
             )
             page_statuses["error"] += 1
+        # --- END MODIFICATION ---
+
         finally:
             if progress_bar:
                 try:
                     progress_bar.update(1)
                 except Exception as pbar_e:
-                    logger.warning(f"Error updating progress bar: {pbar_e}")
-
-    # --- 5. Bulk DB Operations ---
-    # ...(Unchanged from V14.28 - includes de-duplication, detailed logging, post-flush ID query)...
+                    logger.warning(f"Bar update error: {pbar_e}")
+
+    # --- Bulk DB Operations ---
     if prepared_bulk_data:
         logger.debug(
-            f"--- Starting Bulk DB Operations for Page {current_page} ({len(prepared_bulk_data)} items) ---"
+            f"--- Starting Bulk DB Ops Page {current_page} ({len(prepared_bulk_data)} items) ---"
         )
         bulk_start_time = time.time()
         try:
             with db_transn(session):
-                logger.debug(
-                    f"Entered transaction block for bulk operations page {current_page}."
-                )
+                logger.debug(f"Entered transaction block bulk page {current_page}.")
+                # Extract data for bulk operations
                 person_creates_raw = [
                     d["person"]
                     for d in prepared_bulk_data
@@ -731,59 +789,69 @@
                     if d.get("family_tree")
                     and d["family_tree"]["_operation"] == "update"
                 ]
+
                 created_person_map: Dict[str, int] = {}
 
+                # --- De-duplicate Person Creates (Based on Profile ID within batch) ---
                 person_creates_filtered = []
                 seen_profile_ids = set()
                 skipped_duplicates = 0
                 if person_creates_raw:
                     logger.debug(
-                        f"De-duplicating {len(person_creates_raw)} raw person create entries based on profile_id..."
+                        f"De-duplicating {len(person_creates_raw)} raw person creates..."
                     )
                     for p_data in person_creates_raw:
                         profile_id = p_data.get("profile_id")
                         if profile_id is None:
+                            # Keep if profile_id is None (UUID is primary)
                             person_creates_filtered.append(p_data)
                         elif profile_id not in seen_profile_ids:
+                            # Keep if profile_id is new within this batch
                             person_creates_filtered.append(p_data)
                             seen_profile_ids.add(profile_id)
                         else:
                             logger.warning(
-                                f"Skipping duplicate Person create entry for Profile ID: {profile_id} (UUID: {p_data.get('uuid')})"
+                                f"Skip duplicate Person create ProfileID: {profile_id} (UUID: {p_data.get('uuid')})"
                             )
                             skipped_duplicates += 1
                     if skipped_duplicates > 0:
                         logger.warning(
-                            f"Skipped {skipped_duplicates} duplicate person create entries."
+                            f"Skipped {skipped_duplicates} duplicate person creates."
                         )
                     logger.debug(
-                        f"Proceeding with {len(person_creates_filtered)} unique person create entries."
+                        f"Proceeding with {len(person_creates_filtered)} unique person creates."
                     )
-
+                # --- End De-duplication ---
+
+                # --- Bulk Insert Persons ---
                 if person_creates_filtered:
                     logger.debug(
                         f"Bulk inserting {len(person_creates_filtered)} new Person records..."
                     )
+                    # Prepare insert data, remove internal keys
                     insert_data = [
                         {k: v for k, v in p.items() if not k.startswith("_")}
                         for p in person_creates_filtered
                     ]
+                    # Set default status if missing
                     default_status = PersonStatusEnum.ACTIVE
                     for item_data in insert_data:
                         if "status" not in item_data or item_data["status"] is None:
                             item_data["status"] = default_status
+
+                    # Pre-insert Validation (Log duplicates)
                     profile_ids_in_insert_data = [
                         item.get("profile_id") for item in insert_data
                     ]
                     logger.debug(
-                        f"Profile IDs being sent to bulk_insert_mappings: {profile_ids_in_insert_data}"
-                    )
+                        f"Profile IDs -> bulk_insert: {profile_ids_in_insert_data}"
+                    )  # Enhanced Log
                     non_null_profile_ids = [
                         pid for pid in profile_ids_in_insert_data if pid is not None
                     ]
                     if len(non_null_profile_ids) != len(set(non_null_profile_ids)):
                         logger.error(
-                            "CRITICAL: Duplicate non-NULL profile IDs detected in insert_data JUST BEFORE bulk insert!"
+                            "CRITICAL: Duplicate non-NULL profile IDs DETECTED pre-bulk insert!"
                         )
                         from collections import Counter
 
@@ -791,21 +859,26 @@
                         duplicates = {
                             pid: count for pid, count in id_counts.items() if count > 1
                         }
-                        logger.error(f"Duplicate Profile IDs found: {duplicates}")
+                        logger.error(f"Duplicate Profile IDs: {duplicates}")
                     else:
                         logger.debug(
-                            "Verified uniqueness of non-NULL profile IDs in insert_data."
+                            "Verified uniqueness of non-NULL profile IDs pre-bulk insert."
                         )
+
+                    # Perform bulk insert
                     session.bulk_insert_mappings(Person, insert_data)
-                    logger.debug("Flushing session to obtain new Person IDs...")
+
+                    # Flush and retrieve IDs
+                    logger.debug("Flushing session for Person IDs...")
                     session.flush()
                     logger.debug("Session flushed.")
+
                     inserted_uuids = [
                         p_data["uuid"] for p_data in insert_data if p_data.get("uuid")
                     ]
                     if inserted_uuids:
                         logger.debug(
-                            f"Querying for IDs of {len(inserted_uuids)} inserted persons using UUIDs..."
+                            f"Querying IDs for {len(inserted_uuids)} inserted UUIDs..."
                         )
                         newly_inserted_persons = (
                             session.query(Person.id, Person.uuid)
@@ -816,56 +889,71 @@
                             p_uuid: p_id for p_id, p_uuid in newly_inserted_persons
                         }
                         logger.debug(
-                            f"Mapped {len(created_person_map)} new Person IDs using UUIDs."
+                            f"Mapped {len(created_person_map)} new Person IDs."
                         )
                         if len(created_person_map) != len(inserted_uuids):
                             logger.error(
-                                f"CRITICAL: ID mapping mismatch! Expected {len(inserted_uuids)}, found {len(created_person_map)}."
+                                f"CRITICAL: ID map mismatch! Expected {len(inserted_uuids)}, got {len(created_person_map)}."
                             )
                             missing_uuids = set(inserted_uuids) - set(
                                 created_person_map.keys()
                             )
                             logger.error(f"Missing UUIDs: {missing_uuids}")
                     else:
-                        logger.warning(
-                            "No UUIDs found in insert_data to query for IDs."
-                        )
+                        logger.warning("No UUIDs in insert_data for ID query.")
                 else:
                     logger.debug("No unique Person records to bulk insert.")
-
+                # --- End Bulk Insert Persons ---
+
+                # --- Bulk Update Persons ---
                 if person_updates:
                     update_mappings = []
                     for p_data in person_updates:
                         existing_id = p_data.get("_existing_person_id")
+
+                        # --- MODIFICATION: Split multi-statement line ---
                         if not existing_id:
                             logger.warning(
-                                f"Skipping person update for UUID {p_data.get('uuid')}: Missing existing ID."
+                                f"Skip person update UUID {p_data.get('uuid')}: Missing existing ID."
                             )
                             continue
+                        # --- END MODIFICATION ---
+
+                        # Prepare update dict, remove internal/immutable keys
                         update_dict = {
                             k: v
                             for k, v in p_data.items()
                             if not k.startswith("_") and k not in ["uuid", "profile_id"]
                         }
+
+                        # --- MODIFICATION: Split multi-statement line ---
                         if update_dict:
                             update_dict["id"] = existing_id
                             update_dict["updated_at"] = datetime.now(timezone.utc)
                             update_mappings.append(update_dict)
+                        # --- END MODIFICATION ---
+
+                    # Perform bulk update
                     if update_mappings:
-                        logger.debug(
-                            f"Bulk updating {len(update_mappings)} existing Person records..."
-                        )
+                        logger.debug(f"Bulk updating {len(update_mappings)} Persons...")
                         session.bulk_update_mappings(Person, update_mappings)
                         logger.debug("Bulk updated persons.")
                     else:
-                        logger.debug("No Person records needed bulk updating.")
-
+                        logger.debug("No Person updates needed.")
+                # --- End Bulk Update Persons ---
+
+                # --- Create Master ID Map ---
+                # Combines newly created IDs and existing IDs for linking related records
                 all_person_ids_map = created_person_map.copy()
-                for p_data in person_updates:
-                    if p_data.get("_existing_person_id") and p_data.get("uuid"):
-                        all_person_ids_map[p_data["uuid"]] = p_data[
+                # Add IDs from update operations
+                for p_update_data in person_updates:
+                    if p_update_data.get("_existing_person_id") and p_update_data.get(
+                        "uuid"
+                    ):
+                        all_person_ids_map[p_update_data["uuid"]] = p_update_data[
                             "_existing_person_id"
                         ]
+                # Add IDs for skipped items that already existed (needed for DNA/Tree updates)
                 for uuid_processed in {
                     p["person"]["uuid"] for p in prepared_bulk_data if p.get("person")
                 }:
@@ -876,12 +964,16 @@
                         all_person_ids_map[uuid_processed] = existing_persons_map[
                             uuid_processed
                         ].id
-
+                # --- End Create Master ID Map ---
+
+                # --- Bulk Insert DNA Matches ---
                 if dna_match_creates:
                     dna_insert_data = []
                     for dna_data in dna_match_creates:
                         person_uuid = dna_data.get("uuid")
                         person_id = all_person_ids_map.get(person_uuid)
+
+                        # --- MODIFICATION: Split multi-statement line ---
                         if person_id:
                             insert_dict = {
                                 k: v
@@ -892,22 +984,29 @@
                             dna_insert_data.append(insert_dict)
                         else:
                             logger.warning(
-                                f"Skipping DNA Match create for UUID {person_uuid}: Corresponding Person ID not found in final map."
+                                f"Skip DNA create UUID {person_uuid}: Person ID not found."
                             )
+                        # --- END MODIFICATION ---
+
+                    # Perform bulk insert
                     if dna_insert_data:
                         logger.debug(
-                            f"Bulk inserting {len(dna_insert_data)} DnaMatch records..."
+                            f"Bulk inserting {len(dna_insert_data)} DnaMatches..."
                         )
                         session.bulk_insert_mappings(DnaMatch, dna_insert_data)
                         logger.debug("Bulk inserted DnaMatches.")
                     else:
-                        logger.debug("No valid DnaMatch records to bulk insert.")
-
+                        logger.debug("No valid DnaMatch records.")
+                # --- End Bulk Insert DNA Matches ---
+
+                # --- Bulk Insert Family Trees ---
                 if family_tree_creates:
                     tree_insert_data = []
                     for tree_data in family_tree_creates:
                         person_uuid = tree_data.get("uuid")
                         person_id = all_person_ids_map.get(person_uuid)
+
+                        # --- MODIFICATION: Split multi-statement line ---
                         if person_id:
                             insert_dict = {
                                 k: v
@@ -918,58 +1017,78 @@
                             tree_insert_data.append(insert_dict)
                         else:
                             logger.warning(
-                                f"Skipping FamilyTree create for UUID {person_uuid}: Corresponding Person ID not found."
+                                f"Skip FT create UUID {person_uuid}: Person ID not found."
                             )
+                        # --- END MODIFICATION ---
+
+                    # Perform bulk insert
                     if tree_insert_data:
                         logger.debug(
-                            f"Bulk inserting {len(tree_insert_data)} FamilyTree records..."
+                            f"Bulk inserting {len(tree_insert_data)} FamilyTrees..."
                         )
                         session.bulk_insert_mappings(FamilyTree, tree_insert_data)
                         logger.debug("Bulk inserted FamilyTrees.")
+                # --- End Bulk Insert Family Trees ---
+
+                # --- Bulk Update Family Trees ---
                 if family_tree_updates:
                     tree_update_mappings = []
                     for tree_data in family_tree_updates:
                         existing_tree_id = tree_data.get("_existing_tree_id")
+
+                        # --- MODIFICATION: Split multi-statement line ---
                         if not existing_tree_id:
                             logger.warning(
-                                f"Skipping FT update for UUID {tree_data.get('uuid')}: Missing existing ID."
+                                f"Skip FT update UUID {tree_data.get('uuid')}: Missing existing ID."
                             )
                             continue
+                        # --- END MODIFICATION ---
+
+                        # Prepare update dict
                         update_dict_tree = {
                             k: v
                             for k, v in tree_data.items()
                             if not k.startswith("_") and k != "uuid"
                         }
+
+                        # --- MODIFICATION: Split multi-statement line ---
                         if update_dict_tree:
                             update_dict_tree["id"] = existing_tree_id
                             update_dict_tree["updated_at"] = datetime.now(timezone.utc)
+                            # Ensure people_id is included if not already present
                             person_id_tree = all_person_ids_map.get(
                                 tree_data.get("uuid")
                             )
                             if person_id_tree and "people_id" not in update_dict_tree:
                                 update_dict_tree["people_id"] = person_id_tree
                             tree_update_mappings.append(update_dict_tree)
+                        # --- END MODIFICATION ---
+
+                    # Perform bulk update
                     if tree_update_mappings:
                         logger.debug(
-                            f"Bulk updating {len(tree_update_mappings)} FamilyTree records..."
+                            f"Bulk updating {len(tree_update_mappings)} FamilyTrees..."
                         )
                         session.bulk_update_mappings(FamilyTree, tree_update_mappings)
                         logger.debug("Bulk updated FamilyTrees.")
                     else:
-                        logger.debug("No FamilyTree records needed bulk updating.")
+                        logger.debug("No FT updates needed.")
+                # --- End Bulk Update Family Trees ---
 
                 logger.debug(
-                    f"Exiting transaction block for bulk ops page {current_page} (Commit follows)."
+                    f"Exiting transaction block bulk page {current_page} (Commit follows)."
                 )
 
+            # Transaction commits here via db_transn context manager exit
             bulk_duration = time.time() - bulk_start_time
             logger.debug(
-                f"Bulk operations for page {current_page} completed. Duration: {bulk_duration:.2f}s."
-            )
-
+                f"Bulk ops page {current_page} OK. Duration: {bulk_duration:.2f}s."
+            )
+
+        # --- MODIFICATION: Split multi-statement line ---
         except IntegrityError as bulk_integrity_err:
             logger.error(
-                f"Bulk DB op FAILED page {current_page} (IntegrityError): {bulk_integrity_err}",
+                f"Bulk DB FAILED page {current_page} (IntegrityError): {bulk_integrity_err}",
                 exc_info=True,
             )
             failed_items = len(prepared_bulk_data)
@@ -977,9 +1096,12 @@
             page_statuses["new"] = 0
             page_statuses["updated"] = 0
             logger.warning(f"Page {current_page} counts adjusted: {page_statuses}")
+        # --- END MODIFICATION ---
+
+        # --- MODIFICATION: Split multi-statement line ---
         except SQLAlchemyError as bulk_db_err:
             logger.error(
-                f"Bulk DB op FAILED page {current_page} (SQLAlchemyError): {bulk_db_err}",
+                f"Bulk DB FAILED page {current_page} (SQLAlchemyError): {bulk_db_err}",
                 exc_info=True,
             )
             failed_items = len(prepared_bulk_data)
@@ -987,6 +1109,9 @@
             page_statuses["new"] = 0
             page_statuses["updated"] = 0
             logger.warning(f"Page {current_page} counts adjusted: {page_statuses}")
+        # --- END MODIFICATION ---
+
+        # --- MODIFICATION: Split multi-statement line ---
         except Exception as bulk_e_unexp:
             logger.critical(
                 f"Unexpected Bulk DB Error page {current_page}: {bulk_e_unexp}",
@@ -997,24 +1122,33 @@
             page_statuses["new"] = 0
             page_statuses["updated"] = 0
             logger.warning(f"Page {current_page} counts adjusted: {page_statuses}")
+        # --- END MODIFICATION ---
+
     else:
-        logger.debug(f"No data prepared for bulk DB operations on page {current_page}.")
-
-    # Final return uses aggregated statuses
+        logger.debug(f"No data prepared bulk page {current_page}.")
+
+    _log_page_summary(
+        current_page,
+        page_statuses["new"],
+        page_statuses["updated"],
+        page_statuses["skipped"],
+        page_statuses["error"],
+    )
+    session_manager.return_session(session)  # Return session to pool
     return (
         page_statuses["new"],
         page_statuses["updated"],
         page_statuses["skipped"],
         page_statuses["error"],
     )
-# end of _do_batch
+# End of _do_batch
 
 
 def _do_match(
     session: Session,
     match: Dict[str, Any],
     session_manager: SessionManager,
-    existing_person_arg: Optional[Person],  # Argument is kept
+    existing_person_arg: Optional[Person], # Argument is kept
     prefetched_combined_details: Optional[Dict[str, Any]],
     prefetched_tree_data: Optional[Dict[str, Any]],
 ) -> Tuple[
@@ -1023,8 +1157,8 @@
     Optional[str],
 ]:
     """
-    V14.30 REVISED: Removes redundant fallback DB lookup. Relies solely on
-    existing_person_arg provided by _do_batch.
+    V14.31 REVISED: Removes redundant fallback DB lookup based on user-provided V14.23 file.
+    Relies solely on existing_person_arg provided by _do_batch.
     Processes match data, uses pre-fetched existing_person,
     and returns prepared data dictionary for bulk operations.
     """
@@ -1032,15 +1166,11 @@
     existing_person: Optional[Person] = existing_person_arg
     # --- End modification ---
 
-    dna_match_record: Optional[DnaMatch] = (
-        existing_person.dna_match if existing_person else None
-    )
-    family_tree_record: Optional[FamilyTree] = (
-        existing_person.family_tree if existing_person else None
-    )
+    dna_match_record: Optional[DnaMatch] = existing_person.dna_match if existing_person else None
+    family_tree_record: Optional[FamilyTree] = existing_person.family_tree if existing_person else None
     match_uuid = match.get("uuid")
     match_username_raw = match.get("username")
-    match_username = format_name(match_username_raw)
+    match_username = format_name(match_username_raw) # Assumes format_name is available
     predicted_relationship = match.get("predicted_relationship", "N/A")
     match_in_my_tree = match.get("in_my_tree", False)
     log_ref = f"UUID={match_uuid or 'N/A'} User='{match_username or 'Unknown'}'"
@@ -1061,67 +1191,34 @@
 
     try:
         # --- REMOVED Fallback DB Lookup ---
-        # The 'if not existing_person_arg:' block that called get_person_by_uuid is removed.
+        # Block starting with 'if not existing_person_arg:' is removed
         # --- END REMOVAL ---
 
         is_new_person = existing_person is None
 
         # Step 2: Prepare Incoming Data & Determine Profile/Admin IDs based on 4 scenarios
-        # ...(logic for determining IDs, message link, birth year - unchanged)...
-        details_part = prefetched_combined_details or {}
-        profile_part = prefetched_combined_details or {}  # Use same source for now
-        raw_tester_profile_id = details_part.get("tester_profile_id") or match.get(
-            "profile_id"
-        )
-        raw_admin_profile_id = details_part.get("admin_profile_id") or match.get(
-            "administrator_profile_id_hint"
-        )
-        raw_admin_username = details_part.get("admin_username") or match.get(
-            "administrator_username_hint"
-        )
+        # ...(Logic for determining IDs, links, etc. remains the same as provided in the file)...
+        details_part = prefetched_combined_details or {}; profile_part = prefetched_combined_details or {}
+        raw_tester_profile_id = details_part.get("tester_profile_id") or match.get("profile_id")
+        raw_admin_profile_id = details_part.get("admin_profile_id") or match.get("administrator_profile_id_hint")
+        raw_admin_username = details_part.get("admin_username") or match.get("administrator_username_hint")
         formatted_admin_username = format_name(raw_admin_username)
-        tester_profile_id_upper = (
-            raw_tester_profile_id.upper() if raw_tester_profile_id else None
-        )
-        admin_profile_id_upper = (
-            raw_admin_profile_id.upper() if raw_admin_profile_id else None
-        )
-        person_profile_id_to_save = None
-        person_admin_id_to_save = None
-        person_admin_username_to_save = None
+        tester_profile_id_upper = ( raw_tester_profile_id.upper() if raw_tester_profile_id else None )
+        admin_profile_id_upper = ( raw_admin_profile_id.upper() if raw_admin_profile_id else None )
+        person_profile_id_to_save = None; person_admin_id_to_save = None; person_admin_username_to_save = None
         if tester_profile_id_upper and admin_profile_id_upper:
             if tester_profile_id_upper == admin_profile_id_upper:
-                if (
-                    match_username
-                    and formatted_admin_username
-                    and match_username.lower() == formatted_admin_username.lower()
-                ):
-                    # Scenario D: Admin's own test
-                    person_profile_id_to_save = tester_profile_id_upper
-                    person_admin_id_to_save = None
-                    person_admin_username_to_save = None
-                else:
-                    # Scenario C: Managed Non-Member
-                    person_profile_id_to_save = None
-                    person_admin_id_to_save = admin_profile_id_upper
-                    person_admin_username_to_save = formatted_admin_username
-            else:  # Scenario B: Managed Member
-                person_profile_id_to_save = tester_profile_id_upper
-                person_admin_id_to_save = admin_profile_id_upper
-                person_admin_username_to_save = formatted_admin_username
-        elif (
-            tester_profile_id_upper and not admin_profile_id_upper
-        ):  # Scenario A: Self-Managed Member
-            person_profile_id_to_save = tester_profile_id_upper
-            person_admin_id_to_save = None
-            person_admin_username_to_save = None
-        elif (
-            not tester_profile_id_upper and admin_profile_id_upper
-        ):  # Likely Scenario C variation
-            person_profile_id_to_save = None
-            person_admin_id_to_save = admin_profile_id_upper
-            person_admin_username_to_save = formatted_admin_username
-        else:
+                if ( match_username and formatted_admin_username and match_username.lower() == formatted_admin_username.lower()): # Scenario D
+                    person_profile_id_to_save = tester_profile_id_upper; person_admin_id_to_save = None; person_admin_username_to_save = None
+                else: # Scenario C
+                    person_profile_id_to_save = None; person_admin_id_to_save = admin_profile_id_upper; person_admin_username_to_save = formatted_admin_username
+            else: # Scenario B
+                 person_profile_id_to_save = tester_profile_id_upper; person_admin_id_to_save = admin_profile_id_upper; person_admin_username_to_save = formatted_admin_username
+        elif tester_profile_id_upper and not admin_profile_id_upper: # Scenario A
+            person_profile_id_to_save = tester_profile_id_upper; person_admin_id_to_save = None; person_admin_username_to_save = None
+        elif not tester_profile_id_upper and admin_profile_id_upper: # Scenario C variation
+            person_profile_id_to_save = None; person_admin_id_to_save = admin_profile_id_upper; person_admin_username_to_save = formatted_admin_username
+        else: 
             logger.warning(f"{log_ref}: Neither tester nor admin profile ID found.")
             person_profile_id_to_save = None
             person_admin_id_to_save = None
@@ -1132,248 +1229,96 @@
             target_upper = message_target_id
             my_uuid_upper = session_manager.my_uuid.upper()
             match_uuid_upper = match_uuid.upper()
-            constructed_message_link = urljoin(
-                config_instance.BASE_URL,
-                f"/messaging/?p={target_upper}&testguid1={my_uuid_upper}&testguid2={match_uuid_upper}",
-            )
+            constructed_message_link = urljoin( config_instance.BASE_URL, f"/messaging/?p={target_upper}&testguid1={my_uuid_upper}&testguid2={match_uuid_upper}")
         birth_year_val = None
-        if prefetched_tree_data and prefetched_tree_data.get("their_birth_year"):
-            try:
-                birth_year_val = int(prefetched_tree_data["their_birth_year"])
-            except (ValueError, TypeError):
+        if prefetched_tree_data and prefetched_tree_data.get("their_birth_year"): 
+            try: 
+                birth_year_val = int(prefetched_tree_data["their_birth_year"]) 
+            except (ValueError, TypeError): 
                 pass
-
         incoming_person_data = {
-            "uuid": match_uuid.upper(),
-            "profile_id": person_profile_id_to_save,
-            "username": match_username,
-            "administrator_profile_id": person_admin_id_to_save,
-            "administrator_username": person_admin_username_to_save,
-            "in_my_tree": match_in_my_tree,
-            "first_name": match.get("first_name"),
-            "last_logged_in": profile_part.get("last_logged_in_dt"),
-            "contactable": profile_part.get("contactable", False),
-            "gender": details_part.get("gender"),
-            "message_link": constructed_message_link,
-            "birth_year": birth_year_val,
+            "uuid": match_uuid.upper(), "profile_id": person_profile_id_to_save, "username": match_username,
+            "administrator_profile_id": person_admin_id_to_save, "administrator_username": person_admin_username_to_save,
+            "in_my_tree": match_in_my_tree, "first_name": match.get("first_name"), "last_logged_in": profile_part.get("last_logged_in_dt"),
+            "contactable": profile_part.get("contactable", False), "gender": details_part.get("gender"), "message_link": constructed_message_link, "birth_year": birth_year_val,
         }
 
         # ...(Prepare incoming DNA/Tree data - unchanged)...
-        incoming_dna_data = None
-        needs_dna_create_or_update = False
-        if dna_match_record is None:
-            needs_dna_create_or_update = True
+        incoming_dna_data = None; needs_dna_create_or_update = False
+        if dna_match_record is None: needs_dna_create_or_update = True
         elif prefetched_combined_details:
-            api_cm = match.get("cM_DNA")
-            db_cm = dna_match_record.cM_DNA
-            if api_cm is not None and db_cm is not None and int(api_cm) != db_cm:
-                needs_dna_create_or_update = True
+             api_cm = match.get("cM_DNA"); db_cm = dna_match_record.cM_DNA
+             if api_cm is not None and db_cm is not None and int(api_cm) != db_cm: needs_dna_create_or_update = True
         if needs_dna_create_or_update and prefetched_combined_details is not None:
-            incoming_dna_data = {
-                "uuid": match_uuid.upper(),
-                "compare_link": match.get("compare_link"),
-                "cM_DNA": match.get("cM_DNA"),
-                "predicted_relationship": predicted_relationship,
-                "shared_segments": prefetched_combined_details.get("shared_segments"),
-                "longest_shared_segment": prefetched_combined_details.get(
-                    "longest_shared_segment"
-                ),
-                "meiosis": prefetched_combined_details.get("meiosis"),
-                "from_my_fathers_side": prefetched_combined_details.get(
-                    "from_my_fathers_side", False
-                ),
-                "from_my_mothers_side": prefetched_combined_details.get(
-                    "from_my_mothers_side", False
-                ),
-                "_operation": "create",
-            }
-        elif needs_dna_create_or_update and prefetched_combined_details is None:
-            logger.warning(
-                f"{log_ref}: DNA Match needs create/update, but no details fetched."
-            )
-
-        incoming_tree_data = None
-        should_have_tree = match_in_my_tree
-        tree_operation: Literal["create", "update", "none"] = "none"
-        if should_have_tree and family_tree_record is None:
-            tree_operation = "create"
+             incoming_dna_data = { "uuid": match_uuid.upper(), "compare_link": match.get("compare_link"), "cM_DNA": match.get("cM_DNA"), "predicted_relationship": predicted_relationship, "shared_segments": prefetched_combined_details.get("shared_segments"), "longest_shared_segment": prefetched_combined_details.get("longest_shared_segment"), "meiosis": prefetched_combined_details.get("meiosis"), "from_my_fathers_side": prefetched_combined_details.get("from_my_fathers_side", False), "from_my_mothers_side": prefetched_combined_details.get("from_my_mothers_side", False), "_operation": "create", }
+        elif needs_dna_create_or_update and prefetched_combined_details is None: logger.warning(f"{log_ref}: DNA needs create/update, but no details fetched.")
+
+        incoming_tree_data = None; should_have_tree = match_in_my_tree; tree_operation: Literal["create", "update", "none"] = "none"
+        if should_have_tree and family_tree_record is None: tree_operation = "create"
         elif should_have_tree and family_tree_record is not None:
             if prefetched_tree_data:
-                fields_to_check = [
-                    "cfpid",
-                    "person_name_in_tree",
-                    "facts_link",
-                    "view_in_tree_link",
-                    "actual_relationship",
-                    "relationship_path",
-                ]
-                for field in fields_to_check:
-                    new_val = prefetched_tree_data.get(field)
-                    old_val = getattr(family_tree_record, field, None)
-                    if new_val != old_val:
-                        tree_operation = "update"
-                        break
-            # else: logger.debug(f"{log_ref}: Tree record exists, assuming no update needed.") # Verbose
-        elif not should_have_tree and family_tree_record is not None:
-            logger.warning(
-                f"{log_ref}: Data mismatch: Not 'in_my_tree', but FT record exists (ID: {family_tree_record.id}). Not deleting."
-            )
-            tree_operation = "none"
+                 fields_to_check = [ "cfpid", "person_name_in_tree", "facts_link", "view_in_tree_link", "actual_relationship", "relationship_path" ];
+                 for field in fields_to_check:
+                      new_val = prefetched_tree_data.get(field); old_val = getattr(family_tree_record, field, None);
+                      if new_val != old_val: tree_operation = "update"; break
+        elif not should_have_tree and family_tree_record is not None: logger.warning(f"{log_ref}: Data mismatch: Not 'in_my_tree', but FT record exists (ID: {family_tree_record.id})."); tree_operation = "none"
         if tree_operation != "none" and prefetched_tree_data:
-            view_in_tree_link, facts_link = None, None
-            their_cfpid_final = prefetched_tree_data.get("their_cfpid")
-            if their_cfpid_final and session_manager.my_tree_id:
-                base_tree_url = urljoin(
-                    config_instance.BASE_URL,
-                    f"/family-tree/person/tree/{session_manager.my_tree_id}/person/{their_cfpid_final}",
-                )
-                view_in_tree_link = urljoin(base_tree_url, "family")
-                facts_link = urljoin(base_tree_url, "facts")
-            tree_person_name = prefetched_tree_data.get("their_firstname", "Unknown")
-            incoming_tree_data = {
-                "uuid": match_uuid.upper(),
-                "cfpid": their_cfpid_final,
-                "person_name_in_tree": tree_person_name,
-                "facts_link": facts_link,
-                "view_in_tree_link": view_in_tree_link,
-                "actual_relationship": prefetched_tree_data.get("actual_relationship"),
-                "relationship_path": prefetched_tree_data.get("relationship_path"),
-                "_operation": tree_operation,
-                "_existing_tree_id": (
-                    family_tree_record.id
-                    if family_tree_record and tree_operation == "update"
-                    else None
-                ),
-            }
-        elif tree_operation != "none" and not prefetched_tree_data:
-            logger.warning(
-                f"{log_ref}: FamilyTree needs {tree_operation}, but no tree details fetched."
-            )
+             view_in_tree_link, facts_link = None, None; their_cfpid_final = prefetched_tree_data.get("their_cfpid")
+             if their_cfpid_final and session_manager.my_tree_id:
+                 base_tree_url = urljoin(config_instance.BASE_URL, f"/family-tree/person/tree/{session_manager.my_tree_id}/person/{their_cfpid_final}"); view_in_tree_link = urljoin(base_tree_url, "family"); facts_link = urljoin(base_tree_url, "facts")
+             tree_person_name = prefetched_tree_data.get("their_firstname", "Unknown")
+             incoming_tree_data = { "uuid": match_uuid.upper(), "cfpid": their_cfpid_final, "person_name_in_tree": tree_person_name, "facts_link": facts_link, "view_in_tree_link": view_in_tree_link, "actual_relationship": prefetched_tree_data.get("actual_relationship"), "relationship_path": prefetched_tree_data.get("relationship_path"), "_operation": tree_operation, "_existing_tree_id": family_tree_record.id if family_tree_record and tree_operation == "update" else None, }
+        elif tree_operation != "none" and not prefetched_tree_data: logger.warning(f"{log_ref}: FT needs {tree_operation}, but no tree details fetched.")
+
 
         # Step 3: Compare and Build Bulk Data Dictionary
-        # ...(Logic for comparing fields and building prepared_data_for_bulk unchanged)...
+        # ...(Logic for comparing fields and building prepared_data_for_bulk unchanged from provided file)...
         if is_new_person:
-            # logger.debug(f"{log_ref}: Preparing data for NEW Person.") # Verbose
-            person_data_for_bulk = incoming_person_data.copy()
-            person_data_for_bulk["_operation"] = "create"
+            person_data_for_bulk = incoming_person_data.copy(); person_data_for_bulk["_operation"] = "create"
             prepared_data_for_bulk["person"] = person_data_for_bulk
-            if incoming_dna_data:
-                prepared_data_for_bulk["dna_match"] = (
-                    incoming_dna_data  # logger.debug(f"{log_ref}: Prep NEW DnaMatch.") # Verbose
-                )
-            if incoming_tree_data and incoming_tree_data["_operation"] == "create":
-                prepared_data_for_bulk["family_tree"] = (
-                    incoming_tree_data  # logger.debug(f"{log_ref}: Prep NEW FamilyTree.") # Verbose
-                )
+            if incoming_dna_data: prepared_data_for_bulk["dna_match"] = incoming_dna_data
+            if incoming_tree_data and incoming_tree_data["_operation"] == "create": prepared_data_for_bulk["family_tree"] = incoming_tree_data
             overall_status = "new"
-        else:  # Existing Person
-            person_data_for_update = {
-                "_operation": "update",
-                "_existing_person_id": existing_person.id,
-                "uuid": match_uuid.upper(),
-            }
+        else: # Existing Person
+            person_data_for_update = {"_operation": "update", "_existing_person_id": existing_person.id, "uuid": match_uuid.upper()}
             person_update_needed = False
-            new_dt = incoming_person_data.get("last_logged_in")
-            old_dt = existing_person.last_logged_in
-            new_naive_ts = None
-            old_naive_ts = None
-            if isinstance(new_dt, datetime):
-                new_naive_ts = new_dt.astimezone(timezone.utc).replace(
-                    tzinfo=None, microsecond=0
-                )
-            if isinstance(old_dt, datetime):
-                old_naive_ts = (
-                    old_dt.astimezone(timezone.utc).replace(tzinfo=None, microsecond=0)
-                    if old_dt.tzinfo
-                    else old_dt.replace(microsecond=0)
-                )
-            if new_naive_ts != old_naive_ts:
-                person_data_for_update["last_logged_in"] = new_dt
-                person_update_needed = True
-            if bool(existing_person.contactable) != bool(
-                incoming_person_data.get("contactable", False)
-            ):
-                person_data_for_update["contactable"] = bool(
-                    incoming_person_data.get("contactable", False)
-                )
-                person_update_needed = True
+            new_dt = incoming_person_data.get("last_logged_in"); old_dt = existing_person.last_logged_in; new_naive_ts = None; old_naive_ts = None
+            if isinstance(new_dt, datetime): new_naive_ts = new_dt.astimezone(timezone.utc).replace(tzinfo=None, microsecond=0)
+            if isinstance(old_dt, datetime): old_naive_ts = (old_dt.astimezone(timezone.utc).replace(tzinfo=None, microsecond=0) if old_dt.tzinfo else old_dt.replace(microsecond=0))
+            if new_naive_ts != old_naive_ts: person_data_for_update["last_logged_in"] = new_dt; person_update_needed = True
+            if bool(existing_person.contactable) != bool(incoming_person_data.get("contactable", False)): person_data_for_update["contactable"] = bool(incoming_person_data.get("contactable", False)); person_update_needed = True
             new_birth_year = incoming_person_data.get("birth_year")
-            if new_birth_year is not None and existing_person.birth_year is None:
-                try:
-                    birth_year_int = int(new_birth_year)
-                    person_data_for_update["birth_year"] = birth_year_int
-                    person_update_needed = True
-                except (ValueError, TypeError):
+            if new_birth_year is not None and existing_person.birth_year is None: 
+                try: 
+                    birth_year_int = int(new_birth_year); 
+                    person_data_for_update["birth_year"] = birth_year_int; 
+                    person_update_needed = True; 
+                except (ValueError, TypeError): 
                     pass
-            if bool(existing_person.in_my_tree) != bool(
-                incoming_person_data.get("in_my_tree", False)
-            ):
-                person_data_for_update["in_my_tree"] = bool(
-                    incoming_person_data.get("in_my_tree", False)
-                )
-                person_update_needed = True
+            if bool(existing_person.in_my_tree) != bool(incoming_person_data.get("in_my_tree", False)): person_data_for_update["in_my_tree"] = bool(incoming_person_data.get("in_my_tree", False)); person_update_needed = True
             new_gender = incoming_person_data.get("gender")
-            if (
-                new_gender is not None
-                and existing_person.gender is None
-                and isinstance(new_gender, str)
-                and new_gender.lower() in ("f", "m")
-            ):
-                person_data_for_update["gender"] = new_gender.lower()
-                person_update_needed = True
-            new_admin_id = incoming_person_data.get("administrator_profile_id")
-            new_admin_user = incoming_person_data.get("administrator_username")
-            if existing_person.administrator_profile_id != new_admin_id:
-                person_data_for_update["administrator_profile_id"] = new_admin_id
-                person_update_needed = True
-            if existing_person.administrator_username != new_admin_user:
-                person_data_for_update["administrator_username"] = new_admin_user
-                person_update_needed = True
+            if new_gender is not None and existing_person.gender is None and isinstance(new_gender, str) and new_gender.lower() in ("f", "m"): person_data_for_update["gender"] = new_gender.lower(); person_update_needed = True
+            new_admin_id = incoming_person_data.get("administrator_profile_id"); new_admin_user = incoming_person_data.get("administrator_username")
+            if existing_person.administrator_profile_id != new_admin_id: person_data_for_update["administrator_profile_id"] = new_admin_id; person_update_needed = True
+            if existing_person.administrator_username != new_admin_user: person_data_for_update["administrator_username"] = new_admin_user; person_update_needed = True
             new_message_link = incoming_person_data.get("message_link")
-            if existing_person.message_link != new_message_link and new_message_link:
-                person_data_for_update["message_link"] = new_message_link
-                person_update_needed = True
+            if existing_person.message_link != new_message_link and new_message_link: person_data_for_update["message_link"] = new_message_link; person_update_needed = True
             new_username = incoming_person_data.get("username")
-            if existing_person.username != new_username and new_username:
-                person_data_for_update["username"] = new_username
-                person_update_needed = True
-
-            if person_update_needed:
-                prepared_data_for_bulk["person"] = (
-                    person_data_for_update  # logger.debug(f"{log_ref}: Person data prepared for bulk update.") # Verbose
-                )
-            # else: logger.debug(f"{log_ref}: No changes detected for Person.") # Verbose
-            if incoming_dna_data:
-                prepared_data_for_bulk["dna_match"] = (
-                    incoming_dna_data  # logger.debug(f"{log_ref}: Prep NEW/UPDATED DnaMatch.") # Verbose
-                )
-            if incoming_tree_data:
-                prepared_data_for_bulk["family_tree"] = (
-                    incoming_tree_data  # logger.debug(f"{log_ref}: Prep {tree_operation} FamilyTree.") # Verbose
-                )
-            if (
-                person_update_needed
-                or incoming_dna_data
-                or (incoming_tree_data and tree_operation != "none")
-            ):
-                overall_status = "updated"
-            else:
-                overall_status = "skipped"
-
-        # logger.debug(f"Final overall status determination for {log_ref_short}: {overall_status}") # Verbose
+            if existing_person.username != new_username and new_username: person_data_for_update["username"] = new_username; person_update_needed = True
+
+            if person_update_needed: prepared_data_for_bulk["person"] = person_data_for_update
+            if incoming_dna_data: prepared_data_for_bulk["dna_match"] = incoming_dna_data
+            if incoming_tree_data: prepared_data_for_bulk["family_tree"] = incoming_tree_data
+            if person_update_needed or incoming_dna_data or (incoming_tree_data and tree_operation != 'none'): overall_status = "updated"
+            else: overall_status = "skipped"
+
         data_to_return = prepared_data_for_bulk if overall_status != "skipped" else None
         return data_to_return, overall_status, None
 
     except Exception as e:
-        error_type = type(e).__name__
-        error_details = str(e)
-        error_msg_for_log = f"Unexpected critical error ({error_type}) in _do_match for {log_ref}. Details: {error_details}"
-        logger.error(error_msg_for_log, exc_info=True)
-        error_msg_return = (
-            f"Unexpected {error_type} during data prep for {log_ref_short}"
-        )
+        # ...(Error handling unchanged)...
+        error_type = type(e).__name__; error_details = str(e); error_msg_for_log = f"Unexpected critical error ({error_type}) in _do_match for {log_ref}. Details: {error_details}"; logger.error(error_msg_for_log, exc_info=True); error_msg_return = f"Unexpected {error_type} during data prep for {log_ref_short}"
         return None, "error", error_msg_return
-
 # End of _do_match
 
 #################################################################################
@@ -1385,16 +1330,27 @@
     session_manager: SessionManager,
     db_session: SqlAlchemySession,
     current_page: int = 1,
-) -> Tuple[Optional[List[Dict[str, Any]]], Optional[int]]: # Return Optional List
+) -> Tuple[Optional[List[Dict[str, Any]]], Optional[int]]:
     """
-    V14.24 FIX 9: Fetches matches. Returns (None, None) on critical processing errors.
+    V14.32 REVISED: Fetches match list data for a single page.
+    - Removes incorrect Content-Type header for the GET request.
+    - Handles potential 303 redirect by setting allow_redirects=False in _api_req.
+    - Returns (list_of_matches | None, total_pages | None).
     """
     total_pages: Optional[int] = None
-    if not isinstance(session_manager, SessionManager): logger.error("Invalid SessionManager"); return None, None # Return None tuple
+    if not isinstance(session_manager, SessionManager):
+        logger.error("Invalid SessionManager passed to get_matches.")
+        return None, None
     driver = session_manager.driver
-    if not driver: logger.error("WebDriver not initialized"); return None, None # Return None tuple
-    if not session_manager.my_uuid: logger.error("SessionManager my_uuid not initialized"); return None, None # Return None tuple
-    if not session_manager.is_sess_valid(): logger.error("get_matches: Session invalid at start."); return None, None # Return None tuple
+    if not driver:
+        logger.error("WebDriver not initialized in get_matches.")
+        return None, None
+    if not session_manager.my_uuid:
+        logger.error("SessionManager my_uuid not initialized in get_matches.")
+        return None, None
+    if not session_manager.is_sess_valid():
+        logger.error("get_matches: Session invalid at start.")
+        return None, None
 
     my_uuid = session_manager.my_uuid
     csrf_token_cookie_name = "_dnamatches-matchlistui-x-csrf-token"
@@ -1403,90 +1359,138 @@
     found_token_name = None
 
     try:
+        # Wait for an element unique to the match list page to ensure it's loaded
         logger.debug(f"Waiting for match list element '{MATCH_ENTRY_SELECTOR}' before reading CSRF cookies...")
         try:
             WebDriverWait(driver, 5).until(
                 EC.presence_of_element_located((By.CSS_SELECTOR, MATCH_ENTRY_SELECTOR))
             )
             logger.debug("Match list element found.")
-            time.sleep(0.5)
+            time.sleep(0.5) # Brief pause after element found
         except TimeoutException:
-            logger.warning(f"Timeout waiting for match list element '{MATCH_ENTRY_SELECTOR}'. Cookie read might fail.")
+            logger.warning(f"Timeout waiting for match list element '{MATCH_ENTRY_SELECTOR}'. Cookie read might fail or page not loaded.")
+            # Consider returning error if element is crucial for subsequent steps
         except Exception as wait_e:
             logger.warning(f"Error waiting for match list element: {wait_e}. Proceeding cautiously.")
 
+        # Attempt to retrieve CSRF token from cookies
         logger.debug(f"Attempting to read CSRF cookies...")
         for cookie_name in [csrf_token_cookie_name, fallback_csrf_cookie_name]:
             try:
                 cookie_obj = driver.get_cookie(cookie_name)
                 if cookie_obj and isinstance(cookie_obj, dict) and "value" in cookie_obj and cookie_obj["value"]:
-                    specific_csrf_token = unquote(cookie_obj["value"]).split("|")[0]; found_token_name = cookie_name
+                    specific_csrf_token = unquote(cookie_obj["value"]).split("|")[0]
+                    found_token_name = cookie_name
                     logger.debug(f"Read CSRF token from cookie '{found_token_name}'.")
-                    break
-            except NoSuchCookieException: continue
-            except WebDriverException as cookie_e: logger.warning(f"WebDriver error getting cookie '{cookie_name}': {cookie_e}"); raise ConnectionError(f"WebDriver error getting CSRF cookie: {cookie_e}")
-            except Exception as e: logger.error(f"Unexpected error getting cookie '{cookie_name}': {e}", exc_info=True); continue
-
+                    break # Found token, exit loop
+            except NoSuchCookieException:
+                continue # Try next cookie name
+            except WebDriverException as cookie_e:
+                logger.warning(f"WebDriver error getting cookie '{cookie_name}': {cookie_e}")
+                raise ConnectionError(f"WebDriver error getting CSRF cookie: {cookie_e}") # Propagate connection issue
+            except Exception as e:
+                logger.error(f"Unexpected error getting cookie '{cookie_name}': {e}", exc_info=True)
+                continue # Try next cookie name
+
+        # Fallback CSRF retrieval if not found via get_cookie
         if not specific_csrf_token:
             logger.debug(f"CSRF token not found via get_cookie. Trying fallback...")
-            all_cookies = get_driver_cookies(driver)
+            all_cookies = get_driver_cookies(driver) # Assumes get_driver_cookies is defined in utils
             if all_cookies:
                 for cookie_name in [csrf_token_cookie_name, fallback_csrf_cookie_name]:
                     if cookie_name in all_cookies and all_cookies[cookie_name]:
-                        specific_csrf_token = unquote(all_cookies[cookie_name]).split("|")[0]; found_token_name = cookie_name
+                        specific_csrf_token = unquote(all_cookies[cookie_name]).split("|")[0]
+                        found_token_name = cookie_name
                         logger.debug(f"Read CSRF token via fallback ('{found_token_name}').")
                         break
-            else: logger.warning("Fallback get_driver_cookies failed.")
+            else:
+                logger.warning("Fallback get_driver_cookies also failed.")
 
         if not specific_csrf_token:
-            logger.error("Failed to obtain a valid CSRF token from cookies. Cannot call Match List API.")
-            return None, None # Return None tuple
-
+            logger.error("Failed to obtain a valid CSRF token. Cannot call Match List API.")
+            return None, None
+
+        # Prepare URL and Headers for the Match List API GET request
         match_list_url = urljoin(config_instance.BASE_URL, f"discoveryui-matches/parents/list/api/matchList/{my_uuid}?currentPage={current_page}")
         logger.debug(f"Fetching match list page {current_page} using requests...")
         chrome_version = "125"; user_agent = f"Mozilla/5.0 (Windows NT 10.0; Win64; x64) AppleWebKit/537.36 (KHTML, like Gecko) Chrome/{chrome_version}.0.0.0 Safari/537.36"
         sec_ch_ua = f'"Google Chrome";v="{chrome_version}", "Not-A.Brand";v="8", "Chromium";v="{chrome_version}"'
+
         match_list_headers = {
-            "User-Agent": user_agent, "accept": "application/json",
+            "User-Agent": user_agent,
+            "accept": "application/json",
             "Referer": urljoin(config_instance.BASE_URL, "/discoveryui-matches/list/"),
-            "x-csrf-token": specific_csrf_token, "sec-ch-ua": sec_ch_ua, "sec-ch-ua-mobile": "?0",
-            "sec-ch-ua-platform": '"Windows"', "Accept-Language": "en-GB,en-US;q=0.9,en;q=0.8",
-            "Origin": config_instance.BASE_URL.rstrip("/"), "sec-fetch-dest": "empty",
-            "sec-fetch-mode": "cors", "sec-fetch-site": "same-origin", "dnt": "1", "Content-Type": "application/json",
+            "x-csrf-token": specific_csrf_token,
+            "sec-ch-ua": sec_ch_ua,
+            "sec-ch-ua-mobile": "?0",
+            "sec-ch-ua-platform": '"Windows"',
+            "Accept-Language": "en-GB,en-US;q=0.9,en;q=0.8",
+            "Origin": config_instance.BASE_URL.rstrip("/"), # Keep Origin for now, _api_req will remove if needed
+            "sec-fetch-dest": "empty",
+            "sec-fetch-mode": "cors",
+            "sec-fetch-site": "same-origin",
+            "dnt": "1",
+            # 'Content-Type': 'application/json', # <-- REMOVED incorrect header for GET
         }
-        api_response = _api_req(url=match_list_url, driver=driver, session_manager=session_manager, method="GET",
-                                headers=match_list_headers, use_csrf_token=False, api_description="Match List API", allow_redirects=False)
-
-        if api_response is None: logger.warning(f"No response/error from match list API page {current_page}."); return None, None # Return None tuple
+        logger.debug(f"Headers prepared for Match List API call: {match_list_headers}") # Log headers before call
+
+        # Call API request helper
+        api_response = _api_req(
+            url=match_list_url,
+            driver=driver,
+            session_manager=session_manager,
+            method="GET",
+            headers=match_list_headers,
+            use_csrf_token=False, # Token is already in headers dict
+            api_description="Match List API",
+            # allow_redirects handled by _api_req override for this description
+        )
+
+        # Process API response
+        if api_response is None:
+            logger.warning(f"No response/error from match list API page {current_page}.")
+            return None, None
         if not isinstance(api_response, dict):
-            logger.error(f"Match List API did not return dict (type {type(api_response)}). Page {current_page}.")
+            response_type_info = f"type {type(api_response)}"
+            if isinstance(api_response, requests.Response): response_type_info += f", status {api_response.status_code}"
+            logger.error(f"Match List API did not return dict ({response_type_info}). Page {current_page}.")
             if isinstance(api_response, (str, bytes)): logger.debug(f"Content preview: {api_response[:500]}")
-            return None, None # Return None tuple
-
+            elif isinstance(api_response, requests.Response): 
+                try: 
+                    logger.debug(f"Content preview: {api_response.text[:500]}") 
+                except Exception: 
+                    pass
+            return None, None
+
+        # Extract total pages
         total_pages_raw = api_response.get("totalPages")
-        total_pages = None
         if total_pages_raw is not None:
             try: total_pages = int(total_pages_raw)
             except (ValueError, TypeError): logger.warning(f"Could not parse totalPages '{total_pages_raw}'.")
-        else: logger.warning("totalPages missing from Match List API response.")
-
+        else: logger.warning("totalPages missing from response.")
+
+        # Extract match list
         match_data_list = api_response.get("matchList", [])
-        if not match_data_list: logger.info(f"No matches found in 'matchList' page {current_page}."); return [], total_pages # Return empty list ok
+        if not match_data_list:
+            logger.info(f"No matches found in 'matchList' page {current_page}.")
+            return [], total_pages
 
         logger.debug(f"Got {len(match_data_list)} raw matches from API page {current_page}.")
 
+        # Filter matches missing sampleId
         valid_matches_for_processing: List[Dict[str, Any]] = []
         skipped_sampleid_count = 0
         for m in match_data_list:
             if isinstance(m, dict) and m.get("sampleId"): valid_matches_for_processing.append(m)
             else: skipped_sampleid_count += 1; logger.warning(f"Skipping raw match missing 'sampleId' page {current_page}.")
         if skipped_sampleid_count > 0: logger.warning(f"Skipped {skipped_sampleid_count} matches page {current_page} (missing 'sampleId').")
-        if not valid_matches_for_processing: logger.warning(f"No matches with valid 'sampleId' page {current_page}."); return [], total_pages # Return empty list ok
-
+        if not valid_matches_for_processing: logger.warning(f"No valid matches page {current_page}."); return [], total_pages
+
+        # Fetch in-tree status
         sample_ids_on_page = [match["sampleId"].upper() for match in valid_matches_for_processing]
         in_tree_ids: Set[str] = set()
         cache_key_tree = f"matches_in_tree_{hash(frozenset(sample_ids_on_page))}"
-        cached_in_tree = global_cache.get(cache_key_tree, default=None)
+        cached_in_tree = global_cache.get(cache_key_tree, default=None) # Use global cache if defined
         if cached_in_tree is not None and isinstance(cached_in_tree, set):
             in_tree_ids = cached_in_tree; logger.debug(f"Loaded {len(in_tree_ids)} in-tree IDs from cache.")
         else:
@@ -1498,73 +1502,37 @@
                 response_in_tree = _api_req(url=in_tree_url, driver=driver, session_manager=session_manager, method="POST", json_data={"sampleIds": sample_ids_on_page}, headers=in_tree_headers, use_csrf_token=False, api_description="In-Tree Status Check")
                 if isinstance(response_in_tree, list):
                     in_tree_ids = {item.upper() for item in response_in_tree if isinstance(item, str)}
-                    global_cache.set(cache_key_tree, in_tree_ids, expire=config_instance.CACHE_TIMEOUT)
+                    global_cache.set(cache_key_tree, in_tree_ids, expire=config_instance.CACHE_TIMEOUT) # Use global cache
                     logger.debug(f"Fetched/cached {len(in_tree_ids)} in-tree IDs page {current_page}.")
-                else: logger.warning(f"In-Tree Status Check API failed/unexpected format page {current_page}. Resp: {response_in_tree}")
-
+                else: logger.warning(f"In-Tree Status Check API failed/unexpected page {current_page}. Resp: {response_in_tree}")
+
+        # Refine match data
         refined_matches: List[Dict[str, Any]] = []
-        for match in valid_matches_for_processing: # IndexErrors likely occurred within this loop
-            # Wrap the refinement logic in a try/except to catch errors per match
+        for match in valid_matches_for_processing:
             try:
-                profile = match.get("matchProfile", {})
-                relationship = match.get("relationship", {})
-                # Check if essential keys exist before accessing directly
-                if "sampleId" not in match:
-                     logger.warning(f"Skipping match refinement due to missing sampleId: {match}")
-                     continue # Skip this match
-
-                sample_id_upper = match["sampleId"].upper()
-                profile_user_id = profile.get("userId")
-                profile_user_id_upper = (str(profile_user_id).upper() if profile_user_id else None)
-                raw_display_name = profile.get("displayName")
-                match_username = format_name(raw_display_name)
-                first_name = (match_username.split()[0] if match_username != "Valued Relative" else None)
-                admin_profile_id_hint = match.get("adminId")
-                admin_username_hint = match.get("adminName")
-                compare_link = urljoin(config_instance.BASE_URL, f"discoveryui-matches/compare/{my_uuid.upper()}/with/{sample_id_upper}")
-
-                refined_match_data = {
-                    "username": match_username, "first_name": first_name, "initials": profile.get("displayInitials", "??").upper(),
-                    "gender": match.get("gender"), "profile_id": profile_user_id_upper, "uuid": sample_id_upper,
-                    "administrator_profile_id_hint": admin_profile_id_hint, "administrator_username_hint": admin_username_hint,
-                    "photoUrl": profile.get("photoUrl", ""), "cM_DNA": int(relationship.get("sharedCentimorgans", 0)),
-                    "numSharedSegments": int(relationship.get("numSharedSegments", 0)), "compare_link": compare_link,
-                    "message_link": None, "in_my_tree": sample_id_upper in in_tree_ids, "createdDate": match.get("createdDate"),
-                }
+                profile = match.get("matchProfile", {}); relationship = match.get("relationship", {})
+                if "sampleId" not in match: logger.warning(f"Skip refinement missing sampleId: {match}"); continue
+                sample_id_upper = match["sampleId"].upper(); profile_user_id = profile.get("userId"); profile_user_id_upper = (str(profile_user_id).upper() if profile_user_id else None); raw_display_name = profile.get("displayName"); match_username = format_name(raw_display_name); first_name = (match_username.split()[0] if match_username != "Valued Relative" else None); admin_profile_id_hint = match.get("adminId"); admin_username_hint = match.get("adminName"); compare_link = urljoin(config_instance.BASE_URL, f"discoveryui-matches/compare/{my_uuid.upper()}/with/{sample_id_upper}")
+                refined_match_data = { "username": match_username, "first_name": first_name, "initials": profile.get("displayInitials", "??").upper(), "gender": match.get("gender"), "profile_id": profile_user_id_upper, "uuid": sample_id_upper, "administrator_profile_id_hint": admin_profile_id_hint, "administrator_username_hint": admin_username_hint, "photoUrl": profile.get("photoUrl", ""), "cM_DNA": int(relationship.get("sharedCentimorgans", 0)), "numSharedSegments": int(relationship.get("numSharedSegments", 0)), "compare_link": compare_link, "message_link": None, "in_my_tree": sample_id_upper in in_tree_ids, "createdDate": match.get("createdDate"), }
                 refined_matches.append(refined_match_data)
-            except IndexError as ie: # Catch specific IndexError during refinement
-                 logger.error(f"IndexError refining match data on page {current_page}: {ie}. Match data: {match}", exc_info=True)
-                 # Optionally: continue to next match instead of failing the whole page?
-                 # For now, let the outer exception handler catch this.
-                 raise # Re-raise to be caught by the main try/except
-            except Exception as refine_e: # Catch other potential errors during refinement
-                 logger.error(f"Error refining match data on page {current_page}: {refine_e}. Match data: {match}", exc_info=True)
-                 raise # Re-raise to be caught by the main try/except
+            except IndexError as ie: logger.error(f"IndexError refining match page {current_page}: {ie}. Data: {match}", exc_info=True); raise
+            except Exception as refine_e: logger.error(f"Error refining match page {current_page}: {refine_e}. Data: {match}", exc_info=True); raise
 
         logger.debug(f"Processed page {current_page}: Raw={len(match_data_list)}, Refined={len(refined_matches)}")
         return refined_matches, total_pages
 
-    except ConnectionError as e:
-        logger.error(f"Network/Connection error page {current_page}: {e}", exc_info=False)
-        raise e # Re-raise for coord to handle recovery
-    except requests.exceptions.RequestException as e:
-        logger.error(f"Request error page {current_page}: {e}", exc_info=True)
-        return None, None # Indicate failure
-    except NoSuchCookieException as e:
-        logger.critical(f"Critical error: Could not find required CSRF cookie. {e}", exc_info=True)
-        return None, None # Indicate failure
-    except WebDriverException as e:
-        logger.error(f"WebDriver error during get_matches page {current_page}: {e}", exc_info=True)
-        # Check if session died
-        if session_manager and not session_manager.is_sess_valid():
-             logger.error("Session became invalid during get_matches WebDriverException.")
-             # Don't raise ConnectionError here, let the None return signal failure
-        return None, None # Indicate failure
-    except Exception as e:
-        # *** MODIFIED HERE ***
-        logger.critical(f"Critical error processing match data for page {current_page}: {e}", exc_info=True)
-        return None, None # Return None tuple to signal error to coord
-        # *** END MODIFICATION ***
+    # Exception handling remains the same
+    except ConnectionError as e: logger.error(f"Network/Conn error page {current_page}: {e}", exc_info=False); raise e
+    except requests.exceptions.RequestException as e: logger.error(f"Request error page {current_page}: {e}", exc_info=True); return None, None
+    except NoSuchCookieException as e: logger.critical(f"Critical: No CSRF cookie. {e}", exc_info=True); return None, None
+    except WebDriverException as e: 
+        logger.error(f"WD error get_matches page {current_page}: {e}", exc_info=True)
+        if session_manager and not session_manager.is_sess_valid(): 
+            logger.error("Session invalid during WDExc.")
+            return None, None
+    except Exception as e: 
+        logger.critical(f"Critical error get_matches page {current_page}: {e}", exc_info=True); 
+        return None, None
 # end get_matches
 
 
@@ -2335,59 +2303,34 @@
     logger.info(f"  Total Updated Matches: {total_updated}")
     logger.info(f"  Total Skipped Matches: {total_skipped}")
     logger.info(f"  Total Errors:          {total_errors}")
-<<<<<<< HEAD
     logger.info("------------------------------------")
-=======
-    logger.info("------------------------------------\n")
-
-
->>>>>>> parent of b5d69aa (afternoon3)
 # end of _log_coord_summary
 
 
 def _adjust_delay(session_manager, page):
     """Adjusts the dynamic rate limiter delay after processing a page."""
     if session_manager.dynamic_rate_limiter.is_throttled():
-        logger.debug(f"Rate limiter was throttled during processing of page {page}.")
+        logger.debug(f"Rate limiter throttled during page {page}.")
     else:
         session_manager.dynamic_rate_limiter.decrease_delay()
-        if (
-            session_manager.dynamic_rate_limiter.current_delay
-            > config_instance.INITIAL_DELAY
-        ):
-            logger.debug(
-                f"Decreased delay for next page to {session_manager.dynamic_rate_limiter.current_delay:.2f} seconds."
-            )
+        if ( session_manager.dynamic_rate_limiter.current_delay > config_instance.INITIAL_DELAY ):
+            logger.debug(f"Decreased delay to {session_manager.dynamic_rate_limiter.current_delay:.2f}s.")
 # End of _adjust_delay
 
 
 def nav_to_list(session_manager) -> bool:
     """Navigates directly to the user's specific DNA matches list page using their UUID."""
     if not session_manager.is_sess_valid() or not session_manager.my_uuid:
-        logger.error(
-            "Session invalid or user UUID missing. Cannot navigate to matches list."
-        )
+        logger.error("Session invalid or UUID missing for nav_to_list.")
         return False
-    matches_url_with_uuid = urljoin(
-        config_instance.BASE_URL, f"discoveryui-matches/list/{session_manager.my_uuid}"
-    )
-    success = nav_to_page(
-        session_manager.driver,
-        matches_url_with_uuid,
-        selector=MATCH_ENTRY_SELECTOR,
-        session_manager=session_manager,
-    )
+    matches_url_with_uuid = urljoin(config_instance.BASE_URL, f"discoveryui-matches/list/{session_manager.my_uuid}")
+    success = nav_to_page( session_manager.driver, matches_url_with_uuid, selector=MATCH_ENTRY_SELECTOR, session_manager=session_manager )
     if success:
         try:
             current_url = session_manager.driver.current_url
-            if not current_url.startswith(matches_url_with_uuid):
-                logger.warning(
-                    f"Navigation reported success, but final URL is unexpected: {current_url}"
-                )
-        except Exception as e:
-            logger.warning(f"Could not verify final URL after nav_to_list: {e}")
-    else:
-        logger.error("Failed to navigate to specific matches list page.")
+            if not current_url.startswith(matches_url_with_uuid): logger.warning(f"Nav OK, but final URL unexpected: {current_url}")
+        except Exception as e: logger.warning(f"Could not verify final URL: {e}")
+    else: logger.error("Failed nav to specific matches list page.")
     return success
 # end nav_to_list
 
