#!/usr/bin/env python3
"""
common_params.py - Common Parameter Grouping Dataclasses

This module provides dataclasses for grouping commonly-used function parameters
to reduce parameter counts and improve code maintainability.
"""

# === CORE INFRASTRUCTURE ===
from __future__ import annotations

import sys
from pathlib import Path

parent_dir = str(Path(__file__).resolve().parent)
if parent_dir not in sys.path:
    sys.path.insert(0, parent_dir)

from collections.abc import Collection, Mapping
from dataclasses import dataclass
from typing import Any, Optional, Union


@dataclass
class GraphContext:
    """
    Graph traversal context for genealogical relationship calculations.

    Used in gedcom_utils.py and relationship_utils.py for BFS/DFS operations.
    Accepts both dict[str, list[str]] and dict[str, set[str]] for flexibility.
    """
    id_to_parents: Mapping[str, Collection[str]]
    id_to_children: Mapping[str, Collection[str]]
    current_id: str | None = None
    start_id: str | None = None
    end_id: str | None = None


@dataclass
class RetryContext:
    """
    Retry logic parameters for API calls and error handling.

    Used across multiple modules for exponential backoff retry logic.
    Defaults now match .env configuration for consistency.
    """
    attempt: int
    max_attempts: int
    max_delay: float
    backoff_factor: float = 1.80  # Matches .env BACKOFF_FACTOR (gentler escalation)
    current_delay: float = 0.10   # Matches .env INITIAL_DELAY (faster initial retry)
    retries_left: int | None = None
    retry_status_codes: Union[list[int], set[int]] | None = None


@dataclass
class MatchIdentifiers:
    """
    DNA match identification parameters.

    Used in action6_gather.py for processing DNA matches.
    """
    uuid: str | None
    username: str
    in_my_tree: bool
    log_ref_short: str
    profile_id: str | None = None


@dataclass
class ConversationIdentifiers:
    """
    Conversation/messaging identification parameters.

    Used in action7_inbox.py and action8_messaging.py.
    """
    api_conv_id: str
    people_id: str | None = None
    my_pid_lower: str | None = None
    effective_conv_id: str | None = None
    log_prefix: str | None = None


@dataclass
class ApiIdentifiers:
    """
    API-related identification parameters.

    Used in api_utils.py and related modules.
    """
    owner_profile_id: str
    api_person_id: str | None = None
    api_tree_id: str | None = None
    owner_tree_id: str | None = None


@dataclass
class BatchCounters:
    """
    Batch processing counters.

    Used in action6_gather.py and other batch processing modules.
    """
    new: int = 0
    updated: int = 0
    skipped: int = 0
    errors: int = 0
    total: int = 0
    sent: int = 0
    acked: int = 0


@dataclass
class BatchConfig:
    """
    Batch processing configuration.

    Used in action8_messaging.py and other batch processing modules.
    """
    commit_batch_size: int
    max_memory_mb: int
    max_items: int
    max_messages_to_send: int = 0


@dataclass
class ConversationProcessingContext:
    """
    Context for processing conversations in action7_inbox.py.

    Groups lookup maps and batch data collections.
    """
    existing_persons_map: dict[str, Any]
    existing_conv_logs: dict[tuple[str, str], Any]
    conv_log_upserts_dicts: list[dict[str, Any]]
<<<<<<< HEAD
    person_updates: dict[str, Any]
    comp_conv_id: str | None = None
    comp_ts: Any | None = None
    my_pid_lower: str | None = None
    min_aware_dt: Any | None = None
    state: dict[str, Any] | None = None
=======
    person_updates: dict[int, Any]  # Changed from dict[str, Any] - keys are person IDs (int)
    comp_conv_id: Optional[str] = None
    comp_ts: Optional[Any] = None
    my_pid_lower: Optional[str] = None
    min_aware_dt: Optional[Any] = None
    state: Optional[dict[str, Any]] = None
>>>>>>> 6bcf7182


@dataclass
class MessagingBatchData:
    """
    Batch data collections for messaging operations.

    Used in action8_messaging.py for collecting database updates.
    """
    db_logs_to_add_dicts: list[dict[str, Any]]
    person_updates: dict[str, Any]


@dataclass
class ProcessingState:
    """
    Processing state for batch operations.

    Used in action8_messaging.py for tracking processing progress.
    """
    batch_num: int
    progress_bar: Any | None = None
    processed_in_loop: int = 0


@dataclass
class NavigationConfig:
    """
    Navigation configuration for browser navigation operations.

    Used in utils.py for navigate_to_page_with_retry.
    """
    url: str
    selector: str
    target_url_base: str
    signin_page_url_base: str
    unavailability_selectors: dict[str, tuple]
    page_timeout: int
    element_timeout: int


@dataclass
class ProgressIndicatorConfig:
    """
    Configuration for progress indicators.

    Used in core/progress_indicators.py for ProgressIndicator.
    """
    unit: str = "items"
    show_memory: bool = True
    show_rate: bool = True
    update_interval: float = 3.0
    show_bar: bool = True
    log_start: bool = True
    log_finish: bool = True
    leave: bool = True


@dataclass
class PrefetchedData:
    """
    Prefetched API data for person operations.

    Used in action6_gather.py for _prepare_person_operation_data.
    """
    combined_details: dict[str, Any] | None = None
    tree_data: dict[str, Any] | None = None


@dataclass
class RelationshipCalcContext:
    """
    Context for relationship calculation checks.

    Used in action11.py for _log_relationship_calculation_checks.
    """
    can_attempt_calculation: bool
    is_owner: bool
    can_calc_tree_ladder: bool
    can_calc_discovery_api: bool
    owner_tree_id_str: str | None
    selected_tree_id_str: str | None
    owner_profile_id_str: str | None
    selected_global_id_str: str | None
    selected_person_tree_id: str | None
    source_of_ids: str


@dataclass
class MessageContext:
    """
    Message content and metadata for messaging operations.

    Used in action8_messaging.py for message preparation and sending.
    """
    person: Any  # Person object
    message_text: str
    message_to_send_key: str
    template_selection_reason: str
    log_prefix: str


@dataclass
class ConversationState:
    """
    Conversation state tracking for messaging operations.

    Used in action8_messaging.py for conversation management.
    """
    existing_conversation_id: str | None = None
    effective_conv_id: str | None = None
    latest_out_log: Any | None = None  # ConversationLog object
    latest_in_log: Any | None = None  # ConversationLog object


@dataclass
class MessageFlags:
    """
    Message operation flags and status.

    Used in action8_messaging.py for message sending control.
    """
    send_message_flag: bool
    skip_log_reason: str = ""
    message_status: str = ""


@dataclass
class ExtractionExperimentEvent:
    """
    Telemetry event data for extraction experiments.

    Used in prompt_telemetry.py for record_extraction_experiment_event.
    """
    variant_label: str
    prompt_key: str
    parse_success: bool
    prompt_version: str | None = None
    extracted_data: dict[str, Any] | None = None
    suggested_tasks: Any | None = None
    raw_response_text: str | None = None
    user_id: str | None = None
    error: str | None = None
    quality_score: float | None = None
    component_coverage: float | None = None
    anomaly_summary: str | None = None


@dataclass
class SearchCriteria:
    """
    Search criteria for person/match searches.

    Used in api_search_utils.py and action10.py.
    """
    search_name: str
    field_name: str | None = None
    test_name: str | None = None
    candidate_data: dict[str, Any] | None = None
    name_flex: str | None = None


@dataclass
class RequestConfig:
    """
    HTTP request configuration parameters.

    Used in utils.py for _api_req and related functions.
    """
    url: str
    method: str = "GET"
    headers: dict[str, str] | None = None
    referer_url: str | None = None
    use_csrf_token: bool = False
    add_default_origin: bool = False
    timeout: int | None = None
    allow_redirects: bool = True
    data: dict[str, Any] | None = None
    json_data: dict[str, Any] | None = None
    json: dict[str, Any] | None = None
    force_text_response: bool = False
    cookie_jar: Any | None = None


# ==============================================
# Comprehensive Test Suite
# ==============================================

def _test_graph_context_initialization() -> bool:
    """Test GraphContext initialization."""
    id_to_parents = {"person1": ["parent1", "parent2"]}
    id_to_children = {"parent1": ["person1", "person2"]}

    ctx = GraphContext(
        id_to_parents=id_to_parents,
        id_to_children=id_to_children,
        current_id="person1"
    )

    assert ctx.current_id == "person1", "Should store current_id"
    assert ctx.id_to_parents == id_to_parents, "Should store id_to_parents"
    assert ctx.id_to_children == id_to_children, "Should store id_to_children"
    return True


def _test_retry_context_initialization() -> bool:
    """Test RetryContext initialization."""
    ctx = RetryContext(
        attempt=1,
        max_attempts=3,
        max_delay=10.0,
        backoff_factor=2.0
    )

    assert ctx.attempt == 1, "Should store attempt"
    assert ctx.max_attempts == 3, "Should store max_attempts"
    assert ctx.max_delay == 10.0, "Should store max_delay"
    assert ctx.backoff_factor == 2.0, "Should store backoff_factor"
    return True


def _test_match_identifiers_initialization() -> bool:
    """Test MatchIdentifiers initialization."""
    identifiers = MatchIdentifiers(
        uuid="uuid-123",
        username="testuser",
        in_my_tree=True,
        log_ref_short="REF001",
        profile_id="12345"
    )

    assert identifiers.uuid == "uuid-123", "Should store uuid"
    assert identifiers.username == "testuser", "Should store username"
    assert identifiers.in_my_tree is True, "Should store in_my_tree"
    assert identifiers.profile_id == "12345", "Should store profile_id"
    return True


def _test_progress_indicator_config_initialization() -> bool:
    """Test ProgressIndicatorConfig initialization."""
    config = ProgressIndicatorConfig(
        unit="items",
        show_memory=True,
        show_rate=True
    )

    assert config.unit == "items", "Should store unit"
    assert config.show_memory is True, "Should store show_memory"
    assert config.show_rate is True, "Should store show_rate"
    return True


def _test_search_criteria_initialization() -> bool:
    """Test SearchCriteria initialization."""
    criteria = SearchCriteria(
        search_name="John Doe",
        field_name="name"
    )

    assert criteria.search_name == "John Doe", "Should store search_name"
    assert criteria.field_name == "name", "Should store field_name"
    return True


def _test_request_config_initialization() -> bool:
    """Test RequestConfig initialization."""
    config = RequestConfig(
        url="https://example.com/api",
        method="POST",
        use_csrf_token=True
    )

    assert config.url == "https://example.com/api", "Should store url"
    assert config.method == "POST", "Should store method"
    assert config.use_csrf_token is True, "Should store use_csrf_token"
    return True


def _test_dataclass_defaults() -> bool:
    """Test that dataclass defaults work correctly."""
    # RetryContext defaults (updated to match .env configuration)
    ctx = RetryContext(attempt=1, max_attempts=3, max_delay=10.0)
    assert ctx.backoff_factor == 1.80, "Should have default backoff_factor from .env (1.80)"
    assert ctx.current_delay == 0.10, "Should have default current_delay from .env (0.10)"

    # RequestConfig defaults
    config = RequestConfig(url="https://example.com")
    assert config.method == "GET", "Should have default method"
    assert config.allow_redirects is True, "Should have default allow_redirects"

    return True


def run_comprehensive_tests() -> bool:
    """
    Comprehensive test suite for common_params.py.
    Tests parameter dataclass initialization and defaults.
    """
    from test_framework import TestSuite, suppress_logging

    with suppress_logging():
        suite = TestSuite(
            "Common Parameters & Dataclass Definitions",
            "common_params.py"
        )
        suite.start_suite()

        suite.run_test(
            "GraphContext Initialization",
            _test_graph_context_initialization,
            "GraphContext initializes with correct graph data",
            "Test GraphContext creation with parent/child mappings",
            "Test genealogical graph context setup",
        )

        suite.run_test(
            "RetryContext Initialization",
            _test_retry_context_initialization,
            "RetryContext initializes with retry parameters",
            "Test RetryContext creation with retry settings",
            "Test retry logic parameter setup",
        )

        suite.run_test(
            "MatchIdentifiers Initialization",
            _test_match_identifiers_initialization,
            "MatchIdentifiers initializes with DNA match data",
            "Test MatchIdentifiers creation with match data",
            "Test DNA match identifier setup",
        )

        suite.run_test(
            "ProgressIndicatorConfig Initialization",
            _test_progress_indicator_config_initialization,
            "ProgressIndicatorConfig initializes with display options",
            "Test ProgressIndicatorConfig creation",
            "Test progress indicator configuration",
        )

        suite.run_test(
            "SearchCriteria Initialization",
            _test_search_criteria_initialization,
            "SearchCriteria initializes with search parameters",
            "Test SearchCriteria creation with search data",
            "Test search criteria setup",
        )

        suite.run_test(
            "RequestConfig Initialization",
            _test_request_config_initialization,
            "RequestConfig initializes with HTTP request parameters",
            "Test RequestConfig creation with request settings",
            "Test HTTP request configuration",
        )

        suite.run_test(
            "Dataclass Defaults",
            _test_dataclass_defaults,
            "Dataclass defaults are correctly applied",
            "Test default values for dataclass fields",
            "Test parameter default values",
        )

        return suite.finish_suite()


if __name__ == "__main__":
    import traceback

    try:
        print("🧪 Running Common Parameters & Dataclass Definitions comprehensive test suite...")
        success = run_comprehensive_tests()
    except Exception:
        print("\n[ERROR] Unhandled exception during Common Parameters tests:", file=sys.stderr)
        traceback.print_exc()
        success = False

    sys.exit(0 if success else 1)


# End of common_params.py<|MERGE_RESOLUTION|>--- conflicted
+++ resolved
@@ -133,21 +133,12 @@
     existing_persons_map: dict[str, Any]
     existing_conv_logs: dict[tuple[str, str], Any]
     conv_log_upserts_dicts: list[dict[str, Any]]
-<<<<<<< HEAD
     person_updates: dict[str, Any]
     comp_conv_id: str | None = None
     comp_ts: Any | None = None
     my_pid_lower: str | None = None
     min_aware_dt: Any | None = None
     state: dict[str, Any] | None = None
-=======
-    person_updates: dict[int, Any]  # Changed from dict[str, Any] - keys are person IDs (int)
-    comp_conv_id: Optional[str] = None
-    comp_ts: Optional[Any] = None
-    my_pid_lower: Optional[str] = None
-    min_aware_dt: Optional[Any] = None
-    state: Optional[dict[str, Any]] = None
->>>>>>> 6bcf7182
 
 
 @dataclass
