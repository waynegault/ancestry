--- conflicted
+++ resolved
@@ -1861,12 +1861,7 @@
 
 def _format_table_row(row: Sequence[str], widths: Sequence[int]) -> str:
     """Return padded string for display rows."""
-<<<<<<< HEAD
     return " | ".join((str(col) if col is not None else "").ljust(width) for col, width in zip(row, widths, strict=False))
-=======
-
-    return " | ".join(col.ljust(width) for col, width in zip(row, widths))
->>>>>>> 6bcf7182
 
 
 def _compute_table_widths(rows: Sequence[Sequence[str]], headers: Sequence[str]) -> list[int]:
