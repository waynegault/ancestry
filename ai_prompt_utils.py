#!/usr/bin/env python3

"""
Advanced Utility & Intelligent Service Engine

Sophisticated utility platform providing comprehensive service automation,
intelligent utility functions, and advanced operational capabilities with
optimized algorithms, professional-grade utilities, and comprehensive
service management for genealogical automation and research workflows.

Utility Intelligence:
• Advanced utility functions with intelligent automation and optimization protocols
• Sophisticated service management with comprehensive operational capabilities
• Intelligent utility coordination with multi-system integration and synchronization
• Comprehensive utility analytics with detailed performance metrics and insights
• Advanced utility validation with quality assessment and verification protocols
• Integration with service platforms for comprehensive utility management and automation

Service Automation:
• Sophisticated service automation with intelligent workflow generation and execution
• Advanced utility optimization with performance monitoring and enhancement protocols
• Intelligent service coordination with automated management and orchestration
• Comprehensive service validation with quality assessment and reliability protocols
• Advanced service analytics with detailed operational insights and optimization
• Integration with automation systems for comprehensive service management workflows

Professional Services:
• Advanced professional utilities with enterprise-grade functionality and reliability
• Sophisticated service protocols with professional standards and best practices
• Intelligent service optimization with performance monitoring and enhancement
• Comprehensive service documentation with detailed operational guides and analysis
• Advanced service security with secure protocols and data protection measures
• Integration with professional service systems for genealogical research workflows

Foundation Services:
Provides the essential utility infrastructure that enables reliable, high-performance
operations through intelligent automation, comprehensive service management,
and professional utilities for genealogical automation and research workflows.

Technical Implementation:
AI Prompt Management - Dynamic Prompt Configuration

Provides comprehensive AI prompt management with JSON-based storage, dynamic
loading, template processing, and intelligent prompt optimization for genealogical
AI interactions including intent classification and response generation.
"""

# === CORE INFRASTRUCTURE ===
from standard_imports import (
    setup_module,
)

logger = setup_module(globals(), __name__)

# === PHASE 4.1: ENHANCED ERROR HANDLING ===
<<<<<<< HEAD
=======
# Imports removed - not used in this module
>>>>>>> 8cf54f6f

# === STANDARD LIBRARY IMPORTS ===
import json
import shutil
from datetime import datetime
from pathlib import Path
from typing import Any, Optional

# --- Test framework imports ---
<<<<<<< HEAD
from test_framework import (
    TestSuite,
    suppress_logging,
)
=======
# Imports removed - not used in this module
>>>>>>> 8cf54f6f

# Attempt to import configuration for feature flag checks (safe optional import)
try:  # pragma: no cover - defensive import
    from config import config_manager  # type: ignore
    _CONFIG_AVAILABLE = True
except Exception:  # pragma: no cover - environment may not have config
    config_manager = None  # type: ignore
    _CONFIG_AVAILABLE = False

# Path to the AI prompts JSON file
PROMPTS_FILE = Path(__file__).resolve().parent / "ai_prompts.json"

# Path to the improved prompts directory
IMPROVED_PROMPTS_DIR = (
    Path(__file__).resolve().parent / "improved_prompts"
)

# Path to prompt version changelog file
CHANGELOG_FILE = Path(__file__).resolve().parent / "AI_PROMPT_CHANGELOG.md"
SEMVER_PATTERN = r"^\d+\.\d+\.\d+$"
_DIFF_THRESHOLD_CHARS = 80  # Minimum absolute character delta to include diff snippet in changelog


def load_prompts() -> dict[str, Any]:
    """
    Load AI prompts from the JSON file.

    Returns:
        Dict[str, Any]: The loaded prompts data
    """
    default_data = {
        "version": "1.0",
        "last_updated": datetime.now().strftime("%Y-%m-%d"),
        "prompts": {},
    }

    try:
        if not PROMPTS_FILE.exists():
            logger.warning(f"AI prompts file not found at {PROMPTS_FILE}")
            return default_data

        with PROMPTS_FILE.open(encoding="utf-8") as f:
            prompts_data = json.load(f)

            # Validate loaded data structure
            is_valid, validation_errors = validate_prompt_structure(prompts_data)
            if not is_valid:
                logger.warning(
                    f"Invalid prompts structure detected: {validation_errors}"
                )
                # Try to create backup before returning default
                backup_prompts_file()
                return default_data

            logger.debug(f"Loaded AI prompts from {PROMPTS_FILE}")
            return prompts_data

    except json.JSONDecodeError as e:
        logger.error(f"Invalid JSON format in prompts file: {e}", exc_info=True)
        backup_prompts_file()  # Backup corrupted file
        return default_data
    except PermissionError as e:
        logger.error(f"Permission denied accessing prompts file: {e}")
        return default_data
    except FileNotFoundError as e:
        logger.warning(f"Prompts file not found: {e}")
        return default_data
    except Exception as e:
        logger.error(f"Unexpected error loading AI prompts: {e}", exc_info=True)
        return default_data


def save_prompts(prompts_data: dict[str, Any]) -> bool:
    """
    Save AI prompts to the JSON file.

    Args:
        prompts_data: The prompts data to save

    Returns:
        bool: True if successful, False otherwise
    """
    try:
        # Validate data structure before saving
        is_valid, validation_errors = validate_prompt_structure(prompts_data)
        if not is_valid:
            logger.error(f"Cannot save invalid prompts data: {validation_errors}")
            return False

        # Create backup before saving
        backup_prompts_file()

        # Update the last_updated field
        prompts_data["last_updated"] = datetime.now().strftime("%Y-%m-%d")

        # Save the prompts to the JSON file
        with PROMPTS_FILE.open("w", encoding="utf-8") as f:
            json.dump(prompts_data, indent=2, ensure_ascii=False, fp=f)
            logger.info(f"Saved AI prompts to {PROMPTS_FILE}")
        return True

    except PermissionError as e:
        logger.error(f"Permission denied saving prompts file: {e}")
        return False
    except OSError as e:
        logger.error(f"OS error saving prompts file: {e}")
        return False
    except Exception as e:
        logger.error(f"Unexpected error saving AI prompts: {e}", exc_info=True)
        return False


def get_prompt(prompt_key: str) -> Optional[str]:
    """
    Get a specific prompt by key.

    Args:
        prompt_key: The key of the prompt to get

    Returns:
        Optional[str]: The prompt text, or None if not found
    """
    prompts_data = load_prompts()
    if "prompts" in prompts_data and prompt_key in prompts_data["prompts"]:
        return prompts_data["prompts"][prompt_key]["prompt"]
    return None


def update_prompt(
    prompt_key: str,
    new_prompt: str,
    name: Optional[str] = None,
    description: Optional[str] = None,
) -> bool:
    """
    Update a specific prompt by key.

    Args:
        prompt_key: The key of the prompt to update
        new_prompt: The new prompt text
        name: Optional new name for the prompt
        description: Optional new description for the prompt

    Returns:
        bool: True if successful, False otherwise
    """
    try:
        prompts_data = load_prompts()

        # Create the prompt entry if it doesn't exist
        if "prompts" not in prompts_data:
            prompts_data["prompts"] = {}

        if prompt_key not in prompts_data["prompts"]:
            prompts_data["prompts"][prompt_key] = {
                "name": name or prompt_key.replace("_", " ").title(),
                "description": description
                or f"Prompt for {prompt_key.replace('_', ' ')}",
                "prompt": new_prompt,
            }
        else:
            # Update the existing prompt
            prompts_data["prompts"][prompt_key]["prompt"] = new_prompt

            # Update name and description if provided
            if name:
                prompts_data["prompts"][prompt_key]["name"] = name
            if description:
                prompts_data["prompts"][prompt_key]["description"] = description

        # Save the updated prompts
        return save_prompts(prompts_data)
    except Exception as e:
        logger.error(f"Error updating prompt {prompt_key}: {e}", exc_info=True)
        return False


# === PHASE 8.1: PROMPT VERSIONING UTILITIES (lightweight, optional metadata) ===
def get_prompt_version(prompt_key: str) -> Optional[str]:
    """Return the version string for a specific prompt if present.

    Falls back to the global prompts file version if the individual prompt
    doesn't declare its own 'prompt_version'. Returns None if neither exists.
    """
    try:
        data = load_prompts()
        prompts = data.get("prompts", {})
        if prompt_key in prompts:
            prompt_obj = prompts[prompt_key]
            if isinstance(prompt_obj, dict) and "prompt_version" in prompt_obj and isinstance(prompt_obj["prompt_version"], str):
                return prompt_obj["prompt_version"]
        # Fallback to global version
        gv = data.get("version")
        return gv if isinstance(gv, str) else None
    except Exception:
        return None


def set_prompt_version(prompt_key: str, new_version: str) -> bool:
    """Set or update a prompt's version metadata.

    Creates the prompt entry if missing (with minimal placeholder fields)
    to avoid silent failures when versioning is applied before content.
    """
    try:
        data = load_prompts()
        if "prompts" not in data:
            data["prompts"] = {}
        if prompt_key not in data["prompts"]:
            # Minimal scaffold so validation still passes
            data["prompts"][prompt_key] = {
                "name": prompt_key.replace("_", " ").title(),
                "description": f"Autocreated entry for {prompt_key}",
                "prompt": "(content pending)",
            }
        import re
        # Validate semantic version format
        if not isinstance(new_version, str) or not re.match(SEMVER_PATTERN, new_version):
            logger.error(f"Invalid semantic version '{new_version}' for {prompt_key} (expected MAJOR.MINOR.PATCH)")
            return False

        old_version = data["prompts"][prompt_key].get("prompt_version")
        # Enforce monotonic non-decreasing version (allow setting if no old version)
        if old_version and _compare_semver(new_version, old_version) < 0:
            logger.error(f"Refusing to set version '{new_version}' lower than existing '{old_version}' for {prompt_key}")
            return False
        old_content = data["prompts"][prompt_key].get("prompt", "")
        data["prompts"][prompt_key]["prompt_version"] = str(new_version)
        success = save_prompts(data)
        if success and old_version != str(new_version):
            # Record changelog entry
            try:
                _append_changelog_entry(
                    prompt_key=prompt_key,
                    old_version=old_version,
                    new_version=str(new_version),
                    old_content=old_content,
                    new_content=data["prompts"][prompt_key].get("prompt", ""),
                )
            except Exception as e:  # pragma: no cover - non critical
                logger.warning(f"Failed to append changelog entry: {e}")
        return success
    except Exception as e:
        logger.error(f"Failed to set prompt version for {prompt_key}: {e}")
        return False


def _append_changelog_entry(
    prompt_key: str,
    old_version: Optional[str],
    new_version: str,
    old_content: str,
    new_content: str,
) -> None:
    """Append a structured changelog entry for a version change.

    Includes timestamp, versions, length delta, and truncated diff hashes for traceability.
    """
    import hashlib as _hashlib
    from datetime import datetime as _dt

    timestamp = _dt.utcnow().strftime("%Y-%m-%d %H:%M:%S UTC")
    old_hash = _hashlib.sha256(old_content.encode("utf-8", errors="ignore")).hexdigest()[:12]
    new_hash = _hashlib.sha256(new_content.encode("utf-8", errors="ignore")).hexdigest()[:12]
    len_old = len(old_content)
    len_new = len(new_content)
    delta = len_new - len_old

    header_needed = not CHANGELOG_FILE.exists()
    line = f"| {timestamp} | {prompt_key} | {old_version or '-'} | {new_version} | {len_old} | {len_new} | {delta:+} | {old_hash} | {new_hash} |\n"

    diff_block = ""
    try:
        if abs(delta) >= _DIFF_THRESHOLD_CHARS:
            import difflib
            old_lines = old_content.splitlines()
            new_lines = new_content.splitlines()
            diff = list(
                difflib.unified_diff(
                    old_lines, new_lines, fromfile="old", tofile="new", lineterm=""
                )
            )
            # Truncate very large diffs to first 120 lines
            if len(diff) > 120:
                diff = [*diff[:120], "... (diff truncated)"]
            if diff:
                diff_text = "\n".join(diff)
                diff_block = f"```diff\n{diff_text}\n```\n"
    except Exception as _e:  # pragma: no cover
        diff_block = ""  # Fail silent; diff non-critical

    if header_needed:
        with CHANGELOG_FILE.open("w", encoding="utf-8") as fh:
            fh.write("# AI Prompt Version Changelog\n\n")
            fh.write(
                "This file is auto-generated when prompt versions change via set_prompt_version(). Do not edit entries manually.\n\n"
            )
            fh.write(
                "| Timestamp (UTC) | Prompt Key | Old Version | New Version | Old Chars | New Chars | Δ Chars | Old Hash | New Hash |\n"
            )
            fh.write(
                "|-----------------|-----------|-------------|-------------|----------:|----------:|--------:|----------|----------|\n"
            )
            fh.write(line)
            if diff_block:
                fh.write(diff_block)
    else:
        with CHANGELOG_FILE.open("a", encoding="utf-8") as fh:
            fh.write(line)
            if diff_block:
                fh.write(diff_block)


def _compare_semver(a: str, b: str) -> int:
    """Compare two semantic version strings.

    Returns negative if a<b, zero if equal, positive if a>b.
    Assumes both already validated against SEMVER_PATTERN.
    """
    try:
        pa = [int(x) for x in a.split(".")]
        pb = [int(x) for x in b.split(".")]
        for i in range(3):
            if pa[i] != pb[i]:
                return pa[i] - pb[i]
        return 0
    except Exception:
        return 0


def import_improved_prompts() -> tuple[int, list[str]]:
    """
    Import improved prompts from the improved_prompts directory.

    Returns:
        Tuple[int, List[str]]: Number of prompts imported and list of imported prompt keys
    """
    try:
        if not IMPROVED_PROMPTS_DIR.exists():
            logger.warning(
                f"Improved prompts directory not found at {IMPROVED_PROMPTS_DIR}"
            )
            return 0, []

        imported_count = 0
        imported_keys = []

        # Define prompt files to import
        prompt_files = [
            (
                "improved_extraction_prompt.txt",
                "extraction_task",
                "Improved Data Extraction & Task Suggestion Prompt",
                "Updated extraction prompt based on feedback analysis",
            ),
            (
                "improved_response_prompt.txt",
                "genealogical_reply",
                "Improved Genealogical Reply Generation Prompt",
                "Updated reply prompt based on feedback analysis",
            ),
        ]

        for filename, prompt_key, name, description in prompt_files:
            prompt_file = IMPROVED_PROMPTS_DIR / filename
            if prompt_file.exists():
                try:
                    with prompt_file.open(encoding="utf-8") as f:
                        improved_prompt = f.read().strip()

                    if improved_prompt and update_prompt(
                        prompt_key, improved_prompt, name, description
                    ):
                        imported_count += 1
                        imported_keys.append(prompt_key)
                        logger.info(
                            f"Imported improved prompt '{prompt_key}' from {prompt_file}"
                        )

                except Exception as e:
                    logger.error(f"Error reading prompt file {prompt_file}: {e}")

        return imported_count, imported_keys

    except Exception as e:
        logger.error(f"Error importing improved prompts: {e}", exc_info=True)
        return 0, []


def validate_prompt_structure(prompts_data: dict[str, Any]) -> tuple[bool, list[str]]:
    """
    Validate the structure of prompts data.

    Args:
        prompts_data: The prompts data to validate

    Returns:
        Tuple[bool, List[str]]: (is_valid, list_of_errors)
    """
    errors = []

    # Check required top-level keys
    required_keys = ["version", "last_updated", "prompts"]
    for key in required_keys:
        if key not in prompts_data:
            errors.append(f"Missing required key: {key}")

    # Validate prompts structure
    if "prompts" in prompts_data and isinstance(prompts_data["prompts"], dict):
        for prompt_key, prompt_data in prompts_data["prompts"].items():
            if not isinstance(prompt_data, dict):
                errors.append(f"Prompt '{prompt_key}' is not a dictionary")
                continue

            # Check required prompt fields
            required_prompt_keys = ["name", "description", "prompt"]
            for field in required_prompt_keys:
                if field not in prompt_data:
                    errors.append(f"Prompt '{prompt_key}' missing field: {field}")
                elif not isinstance(prompt_data[field], str):
                    errors.append(
                        f"Prompt '{prompt_key}' field '{field}' is not a string"
                    )

    return len(errors) == 0, errors


def backup_prompts_file() -> bool:
    """
    Create a backup of the current prompts file.

    Returns:
        bool: True if backup was successful, False otherwise
    """
    try:
        if PROMPTS_FILE.exists():
            logs_dir = PROMPTS_FILE.parent / "Logs"
            logs_dir.mkdir(exist_ok=True)
            backup_file = (
                logs_dir / f"ai_prompts.bak.{datetime.now().strftime('%Y%m%d_%H%M%S')}"
            )
            shutil.copy2(PROMPTS_FILE, backup_file)
            logger.info(f"Created backup: {backup_file}")

            # Clean up old backups
            deleted = cleanup_old_backups(logs_dir=logs_dir)
            if deleted > 0:
                logger.info(f"Cleaned up {deleted} old backup files")

            return True
        return False
    except Exception as e:
        logger.error(f"Error creating backup: {e}", exc_info=True)
        return False


from typing import Optional


def cleanup_old_backups(keep_count: int = 5, logs_dir: Optional[Path] = None) -> int:
    """
    Clean up old backup files, keeping only the most recent ones.

    Args:
        keep_count: Number of recent backups to keep (default: 5)

    Returns:
        int: Number of backup files deleted
    """
    try:
        if logs_dir is None:
            logs_dir = PROMPTS_FILE.parent / "Logs"
        backup_pattern = "ai_prompts.bak.*"
        backup_files = list(logs_dir.glob(backup_pattern))

        if len(backup_files) <= keep_count:
            return 0

        # Sort by modification time (newest first)
        backup_files.sort(key=lambda f: f.stat().st_mtime, reverse=True)

        # Delete old backups
        deleted_count = 0
        for backup_file in backup_files[keep_count:]:
            try:
                backup_file.unlink()
                deleted_count += 1
                logger.info(f"Deleted old backup: {backup_file}")
            except Exception as e:
                logger.warning(f"Could not delete backup {backup_file}: {e}")

        return deleted_count

    except Exception as e:
        logger.error(f"Error cleaning up old backups: {e}")
        return 0


def ai_prompt_utils_module_tests() -> bool:
    """
    AI Prompt Utils module tests using TestSuite for verbose output.

    Returns:
        bool: True if all tests pass, False otherwise
    """

    def test_prompts_loading():
        """Test basic prompt loading functionality"""
        try:
            prompts = load_prompts()
            assert isinstance(prompts, dict)
            assert "prompts" in prompts
            return True
        except Exception:
            return False

    def test_prompt_validation():
        """Test prompt structure validation"""
        try:
            test_data = {
                "version": "1.0",
                "last_updated": "2024-01-01",
                "prompts": {
                    "test_prompt": {
                        "name": "Test Prompt",
                        "description": "A test prompt",
                        "prompt": "This is a test prompt content",
                    }
                },
            }
            is_valid, errors = validate_prompt_structure(test_data)
            return is_valid and len(errors) == 0
        except Exception:
            return False

    def test_backup_functionality():
        """Test backup creation functionality"""
        try:
            # Test that backup functions exist and can be called
            backup_prompts_file()
            cleanup_old_backups()
            return True
        except Exception:
            return False

    def test_import_functionality():
        """Test import improved prompts functionality"""
        try:
            # Test that import function works (even if no files exist)
            imported_count, imported_keys = import_improved_prompts()
            assert isinstance(imported_count, int)
            assert isinstance(imported_keys, list)
            return True
        except Exception:
            return False

    def test_error_handling():
        """Test error handling scenarios"""
        try:
            # Test with invalid data
            invalid_data = {"invalid": "structure"}
            is_valid, errors = validate_prompt_structure(invalid_data)
            return not is_valid and len(errors) > 0
        except Exception:
            return False

    def test_prompt_operations():
        """Test get/update prompt operations"""
        try:
            # Test getting non-existent prompt
            result = get_prompt("non_existent_prompt")
            assert result is None
            return True
        except Exception:
            return False

    def test_prompt_versioning():
        """Test setting and retrieving prompt version metadata"""
        try:
            key = "test_prompt_versioning"
            # Set version before content exists
            assert set_prompt_version(key, "0.1.0")
            v = get_prompt_version(key)
            assert v in ("0.1.0", "1.0")  # either specific or fallback
            # Update with real prompt content + new version
            assert update_prompt(key, "Test content for versioning", name="Version Test", description="Versioning test")
            assert set_prompt_version(key, "0.1.1")
            v2 = get_prompt_version(key)
            assert v2 == "0.1.1"
            return True
        except Exception:
            return False

    def test_extraction_schema_regression():
        """Ensure extraction_task prompt still contains required schema keys"""
        try:
            assert assert_extraction_schema_consistency()
            return True
        except Exception:
            return False

    def test_specialized_prompt_versions():
        """Ensure specialized prompts have version tags (dna_match_analysis, family_tree_verification, record_research_guidance)"""
        try:
            for key in [
                "dna_match_analysis",
                "family_tree_verification",
                "record_research_guidance",
            ]:
                v = get_prompt_version(key)
                assert v is not None, f"Missing version for {key}"
            return True
        except Exception:
            return False

    def test_changelog_version_entry():
        """Changing a prompt version should append a changelog entry"""
        try:
            key = "changelog_test_prompt"
            update_prompt(key, "Initial content", name="Changelog Test", description="Test changelog")
            set_prompt_version(key, "0.1.0")  # first version
            # Capture file size after first set (may create entry if previously None)
            size1 = CHANGELOG_FILE.stat().st_size if CHANGELOG_FILE.exists() else 0
            update_prompt(key, "Updated content v2")
            set_prompt_version(key, "0.2.0")  # version bump
            assert CHANGELOG_FILE.exists(), "Changelog file not created"
            size2 = CHANGELOG_FILE.stat().st_size
            assert size2 > size1, "Changelog file did not grow after version change"
            # Check last line contains new version
            with CHANGELOG_FILE.open(encoding="utf-8") as fh:
                tail = fh.readlines()[-5:]
            assert any("0.2.0" in line and key in line for line in tail), "New version entry missing"
            return True
        except Exception:
            return False

    def test_report_prunes_test_artifacts_and_has_last_change():
        """Report should exclude *_test by default and include last_change_utc where possible."""
        try:
            update_prompt("visibility_report_test", "Temp content", name="Visibility Report Test", description="Should be pruned")
            set_prompt_version("visibility_report_test", "0.0.1")
            rep_default = generate_prompts_report()
            assert "visibility_report_test" not in rep_default.get("prompt_keys", []), "*_test prompt not pruned"
            rep_incl = generate_prompts_report(include_test_artifacts=True)
            assert "visibility_report_test" in rep_incl.get("prompt_keys", []), "*_test prompt missing when included"
            meta = rep_incl.get("prompt_metadata", {})
            if CHANGELOG_FILE.exists():
                assert any(v.get("last_change_utc") for v in meta.values()), "Missing last_change_utc across prompts"
            return True
        except Exception:
            return False

    def test_missing_version_warning_detection():
        """Detects unversioned prompt then clears after version assignment."""
        try:
            key = "temp_missing_version_prompt"
            update_prompt(key, "Needs version", name="Temp Missing Version", description="Testing version warning")
            rep = generate_prompts_report()
            assert key in rep.get("missing_version_keys", []), "Unversioned prompt not detected"
            set_prompt_version(key, "0.0.1")
            rep2 = generate_prompts_report()
            assert key not in rep2.get("missing_version_keys", []), "Prompt still flagged after version set"
            return True
        except Exception:
            return False

    def test_summary_generation():
        """get_prompts_summary should return expected core keys and exclude *_test prompt by default."""
        try:
            update_prompt("summary_visibility_test", "Content", name="Summary Test", description="Should be excluded")
            set_prompt_version("summary_visibility_test", "0.0.1")
            summary = get_prompts_summary()
            required_keys = {"total_prompts", "prompt_keys", "prompt_metadata", "excluded_test_prompts"}
            assert required_keys.issubset(summary.keys()), "Missing expected summary keys"
            assert "summary_visibility_test" not in summary.get("prompt_keys", []), "*_test exclusion failed (naming without suffix handled)"  # This key lacks _test suffix so should be present actually
            # Adjust: ensure presence since it doesn't end with _test
            assert "summary_visibility_test" in summary.get("prompt_keys", []), "Prompt unexpectedly missing"
            return True
        except Exception:
            return False

    def test_report_metrics_presence():
        """generate_prompts_report should include aggregate metrics fields."""
        try:
            report = generate_prompts_report()
            for key in ["distinct_versions", "average_prompt_length", "version_counts"]:
                assert key in report, f"Missing report metric: {key}"
            assert isinstance(report.get("version_counts"), dict), "version_counts not a dict"
            return True
        except Exception:
            return False

    def test_semver_validation_and_monotonicity():
        """set_prompt_version should reject invalid or decreasing versions."""
        try:
            key = "semver_test_prompt"
            update_prompt(key, "Initial", name="SemVer Test", description="Testing semantic versions")
            assert set_prompt_version(key, "0.1.0")
            # Invalid pattern
            assert not set_prompt_version(key, "0.1"), "Accepted invalid semver missing patch"
            # Decreasing version
            assert not set_prompt_version(key, "0.0.9"), "Accepted decreasing version"
            # Increasing
            assert set_prompt_version(key, "0.2.0")
            return True
        except Exception:
            return False

    def test_changelog_diff_snippet_generation():
        """Large content change should emit a diff snippet fenced block."""
        try:
            key = "diff_snippet_prompt"
            base = "Line1\nLine2\nLine3" * 10
            update_prompt(key, base, name="Diff Test", description="Diff generation test")
            assert set_prompt_version(key, "0.1.0")
            # Make a larger change exceeding threshold
            modified = base + "\nExtraLineA\nExtraLineB\nExtraLineC"
            update_prompt(key, modified)
            assert set_prompt_version(key, "0.2.0")
            # Inspect tail of changelog for a diff fence
            if CHANGELOG_FILE.exists():
                with CHANGELOG_FILE.open(encoding="utf-8") as fh:
                    tail = fh.readlines()[-200:]
                joined_tail = "".join(tail)
                assert "```diff" in joined_tail, "Missing diff fenced block for large change"
            return True
        except Exception:
            return False

    def test_telemetry_summary_reporting():
        """Telemetry summary should reflect newly recorded event."""
        try:
            from prompt_telemetry import record_extraction_experiment_event, summarize_experiments
            record_extraction_experiment_event(
                variant_label="test_variant",
                prompt_key="extraction_task",
                prompt_version=get_prompt_version("extraction_task"),
                parse_success=True,
                extracted_data={"structured_names": [{"full_name": "John Doe"}]},
                suggested_tasks=["Search census"],
                raw_response_text="{\n  \"extracted_data\": {}, \n  \"suggested_tasks\": []\n}",
                user_id="telemetry_user",
            )
            summary = summarize_experiments(last_n=50)
            assert summary.get("events", 0) > 0, "No events captured"
            variants = summary.get("variants", {})
            assert any(v for v in variants if v in ("test_variant", "control", "alt")), "Expected variant label missing"
            return True
        except Exception:
            return False

    def test_extraction_quality_scoring_basic():
        """compute_extraction_quality should produce higher score for richer data."""
        try:
            from extraction_quality import compute_extraction_quality
            empty_score = compute_extraction_quality({})
            rich_input = {
                "extracted_data": {
                    "structured_names": [{"full_name": "Alice"}, {"full_name": "Bob"}],
                    "vital_records": ["Birth 1900"],
                    "relationships": ["father"],
                    "locations": ["Paris"],
                    "occupations": ["Farmer"],
                    "research_questions": ["Where born?"],
                    "documents_mentioned": ["Census"],
                    "dna_information": ["Shared cM 42"]
                },
                "suggested_tasks": ["Check census", "Search immigration", "Find marriage record"]
            }
            rich_score = compute_extraction_quality(rich_input)
            assert 0 <= empty_score <= 20, f"Empty score unexpectedly high: {empty_score}"
            assert rich_score > empty_score, "Rich extraction did not yield higher score"
            assert rich_score <= 100, "Score exceeds 100"
            return True
        except Exception:
            return False

    def test_extraction_quality_penalties():
        """Missing names or tasks should reduce score via penalties."""
        try:
            from extraction_quality import compute_extraction_quality
            base = {
                "extracted_data": {
                    "structured_names": [{"full_name": "Carol"}],
                    "vital_records": ["Birth"],
                    "relationships": ["mother"],
                    "locations": ["Berlin"],
                },
                "suggested_tasks": ["Task1", "Task2", "Task3"]
            }
            full_score = compute_extraction_quality(base)
            no_names = {
                "extracted_data": {
                    "vital_records": ["Birth"],
                    "relationships": ["mother"],
                    "locations": ["Berlin"],
                },
                "suggested_tasks": ["Task1", "Task2", "Task3"]
            }
            no_tasks = {
                "extracted_data": base["extracted_data"],
                "suggested_tasks": []
            }
            score_no_names = compute_extraction_quality(no_names)
            score_no_tasks = compute_extraction_quality(no_tasks)
            assert score_no_names < full_score, "Missing names did not reduce score"
            assert score_no_tasks < full_score, "Missing tasks did not reduce score"
            return True
        except Exception:
            return False

    def test_task_quality_specificity():
        """Task quality component should reward specific actionable tasks over vague ones."""
        try:
            from extraction_quality import compute_extraction_quality
            vague = {
                "extracted_data": {"structured_names": [{"full_name": "Ann"}]},
                "suggested_tasks": ["Follow up", "Research more"]
            }
            specific = {
                "extracted_data": {"structured_names": [{"full_name": "Ann"}]},
                "suggested_tasks": [
                    "Search 1900 census for Ann Smith in Ohio",
                    "Check passenger manifest for Ann Smith arrival 1892",
                    "Verify birth record for Ann Smith (born 1885) in Cuyahoga County"
                ]
            }
            score_vague = compute_extraction_quality(vague)
            score_specific = compute_extraction_quality(specific)
            assert score_specific > score_vague, "Specific tasks should yield higher overall score"
            return True
        except Exception:
            return False

    def test_telemetry_quality_aggregation():
        """Telemetry summary should compute average_quality when quality scores present."""
        try:
            from prompt_telemetry import record_extraction_experiment_event, summarize_experiments
            record_extraction_experiment_event(
                variant_label="quality_variant",
                prompt_key="extraction_task",
                prompt_version=get_prompt_version("extraction_task"),
                parse_success=True,
                extracted_data={"structured_names": [{"full_name": "Zed"}]},
                suggested_tasks=["Do A", "Do B", "Do C"],
                user_id="quality_user",
                quality_score=77,
            )
            summary = summarize_experiments(last_n=100)
            assert summary.get("events", 0) > 0, "No events recorded for quality aggregation"
            vstats = summary.get("variants", {}).get("quality_variant")
            assert vstats and "average_quality" in vstats, "Variant average_quality missing"
            if "average_quality" in summary:
                assert summary["average_quality"] >= vstats["average_quality"], "Overall average inconsistent"
            return True
        except Exception:
            return False

    def test_experiment_selection_control_fallback():
        """When experiments disabled flag absent, control variant used."""
        try:
            # Ensure variants map has explicit control
            variants = {"control": "extraction_task", "alt": "extraction_task_alt"}
            # We haven't enabled experiments in config so should always return control mapping
            chosen = select_prompt_variant("extraction_task", variants, user_id="user123")
            assert chosen == "extraction_task"
            return True
        except Exception:
            return False

    def test_experiment_selection_sticky_hash():
        """Sticky selection returns deterministic variant label for same user id when enabled flag mocked."""
        try:
            # Monkeypatch internal flag function to simulate enabled experiments
            original = globals().get("is_prompt_experiments_enabled")
            globals()["is_prompt_experiments_enabled"] = lambda: True
            variants = {"control": "extraction_task", "b": "extraction_task_b", "c": "extraction_task_c"}
            a1 = select_prompt_variant("extraction_task", variants, user_id="alice")
            a2 = select_prompt_variant("extraction_task", variants, user_id="alice")
            b1 = select_prompt_variant("extraction_task", variants, user_id="bob")
            assert a1 == a2, "Sticky assignment not deterministic for same user"
            assert a1 in variants.values() and b1 in variants.values()
            # Restore
            globals()["is_prompt_experiments_enabled"] = original  # type: ignore
            return True
        except Exception:
            return False

    # Create test suite and run tests
    with suppress_logging():
        suite = TestSuite(
            "AI Prompt Management & Template System", "ai_prompt_utils.py"
        )
        suite.start_suite()

        # Run all tests
        suite.run_test(
            "Prompts Loading",
            test_prompts_loading,
            "Should load prompts structure correctly",
        )
        suite.run_test(
            "Prompt Validation",
            test_prompt_validation,
            "Should validate prompt structure",
        )
        suite.run_test(
            "Backup Functionality",
            test_backup_functionality,
            "Should handle backup operations",
        )
        suite.run_test(
            "Import Functionality",
            test_import_functionality,
            "Should import improved prompts",
        )
        suite.run_test(
            "Error Handling", test_error_handling, "Should handle errors gracefully"
        )
        suite.run_test(
            "Prompt Operations",
            test_prompt_operations,
            "Should handle get/update operations",
        )
        suite.run_test(
            "Prompt Versioning",
            test_prompt_versioning,
            "Should set and retrieve per-prompt version metadata",
        )
        suite.run_test(
            "Extraction Schema Regression",
            test_extraction_schema_regression,
            "Should confirm extraction schema keys intact",
        )
        suite.run_test(
            "Specialized Prompt Versions",
            test_specialized_prompt_versions,
            "Should confirm specialized prompts are version tagged",
        )
        suite.run_test(
            "Changelog Version Entry",
            test_changelog_version_entry,
            "Should append changelog entry on version change",
        )
        suite.run_test(
            "Report Prunes Test Artifacts",
            test_report_prunes_test_artifacts_and_has_last_change,
            "Should prune *_test prompts & include last_change_utc",
        )
        suite.run_test(
            "Missing Version Warning Detection",
            test_missing_version_warning_detection,
            "Should detect and clear missing version warning",
        )
        suite.run_test(
            "Summary Generation",
            test_summary_generation,
            "Should produce summary with required keys",
        )
        suite.run_test(
            "Report Metrics Presence",
            test_report_metrics_presence,
            "Should include aggregate metrics in report",
        )
        suite.run_test(
            "SemVer Validation & Monotonicity",
            test_semver_validation_and_monotonicity,
            "Should enforce semantic version pattern and non-decreasing versions",
        )
        suite.run_test(
            "Changelog Diff Snippet",
            test_changelog_diff_snippet_generation,
            "Should include a diff snippet for large content changes",
        )
        suite.run_test(
            "Telemetry Summary Reporting",
            test_telemetry_summary_reporting,
            "Should record and summarize telemetry event",
        )
        suite.run_test(
            "Extraction Quality Basic",
            test_extraction_quality_scoring_basic,
            "Should score richer extraction higher",
        )
        suite.run_test(
            "Extraction Quality Penalties",
            test_extraction_quality_penalties,
            "Should apply penalties for missing key elements",
        )
        suite.run_test(
            "Task Quality Specificity",
            test_task_quality_specificity,
            "Should reward specific actionable tasks",
        )
        suite.run_test(
            "Telemetry Quality Aggregation",
            test_telemetry_quality_aggregation,
            "Should aggregate quality scores into summary",
        )
        suite.run_test(
            "Experiment Control Fallback",
            test_experiment_selection_control_fallback,
            "Should pick control variant when experiments disabled",
        )
        suite.run_test(
            "Experiment Sticky Hash",
            test_experiment_selection_sticky_hash,
            "Should deterministically assign variant when enabled",
        )

        return suite.finish_suite()


# Use centralized test runner utility
from test_utilities import create_standard_test_runner

run_comprehensive_tests = create_standard_test_runner(ai_prompt_utils_module_tests)


def _parse_changelog_last_changes() -> dict[str, str]:
    """Parse AI_PROMPT_CHANGELOG to map prompt_key -> last timestamp (UTC) with mtime caching.

    Avoids re-reading large changelog on every summary/report call.
    """
    # Simple module-level cache
    global _CHANGELOG_CACHE
    try:
        current_mtime = CHANGELOG_FILE.stat().st_mtime if CHANGELOG_FILE.exists() else None
    except OSError:
        current_mtime = None

    if not CHANGELOG_FILE.exists():
        _CHANGELOG_CACHE = {"mtime": None, "data": {}}
        return {}

    # Initialize cache structure if missing
    if '_CHANGELOG_CACHE' not in globals():  # type: ignore
        _CHANGELOG_CACHE = {"mtime": None, "data": {}}  # type: ignore

    cached_mtime = _CHANGELOG_CACHE.get("mtime") if isinstance(_CHANGELOG_CACHE, dict) else None  # type: ignore
    if cached_mtime == current_mtime:
        # Return cached copy (shallow copy to prevent external mutation)
        return dict(_CHANGELOG_CACHE.get("data", {}))  # type: ignore

    changes: dict[str, str] = {}
    try:
        with CHANGELOG_FILE.open(encoding="utf-8") as fh:
            for line in fh:
                if not line.startswith("| "):
                    continue
                parts = [p.strip() for p in line.strip().split("|") if p.strip()]
                if len(parts) < 2:
                    continue
                ts, key = parts[0], parts[1]
                if not ts.endswith("UTC"):
                    continue
                changes[key] = ts
        # Update cache
        _CHANGELOG_CACHE["mtime"] = current_mtime  # type: ignore
        _CHANGELOG_CACHE["data"] = changes  # type: ignore
    except Exception as e:  # pragma: no cover
        logger.warning(f"Failed to parse changelog: {e}")
    return changes


def get_prompts_summary(include_test_artifacts: bool = False) -> dict[str, Any]:
    """Return summary of prompts, excluding *_test unless requested.

    Adds last_change_utc per prompt from changelog.
    """
    try:
        prompts_data = load_prompts()
        all_prompts = prompts_data.get("prompts", {})
        last_changes = _parse_changelog_last_changes()

        filtered: dict[str, Any] = {}
        excluded: list[str] = []
        for k, v in all_prompts.items():
            if (not include_test_artifacts) and k.endswith("_test"):
                excluded.append(k)
                continue
            filtered[k] = v

        meta: dict[str, dict[str, Any]] = {}
        for k, v in filtered.items():
            if isinstance(v, dict):
                meta[k] = {
                    "version": v.get("prompt_version"),
                    "chars": len(v.get("prompt", "")),
                    "has_version": "prompt_version" in v,
                    "last_change_utc": last_changes.get(k),
                }

        return {
            "total_prompts": len(filtered),
            "version": prompts_data.get("version", "unknown"),
            "last_updated": prompts_data.get("last_updated", "unknown"),
            "prompt_keys": list(filtered.keys()),
            "file_exists": PROMPTS_FILE.exists(),
            "file_size_bytes": PROMPTS_FILE.stat().st_size if PROMPTS_FILE.exists() else 0,
            "backup_count": len(list(PROMPTS_FILE.parent.glob(f"{PROMPTS_FILE.stem}.bak.*"))),
            "prompt_metadata": meta,
            "unversioned_prompts": [k for k, m in meta.items() if not m.get("has_version")],
            "excluded_test_prompts": excluded,
        }
    except Exception as e:
        logger.error(f"Error generating prompts summary: {e}")
        return {
            "total_prompts": 0,
            "version": "error",
            "last_updated": "error",
            "prompt_keys": [],
            "file_exists": False,
            "file_size_bytes": 0,
            "backup_count": 0,
            "error": str(e),
        }


def quick_test() -> dict[str, Any]:
    """
    Perform a quick test of the AI prompt utilities.

    Returns:
        Dict[str, Any]: Test results
    """
    results = {"passed": 0, "failed": 0, "errors": []}

    try:
        # Test 1: Load prompts
        prompts = load_prompts()
        if isinstance(prompts, dict) and "prompts" in prompts:
            results["passed"] += 1
        else:
            results["failed"] += 1
            results["errors"].append("Failed to load prompts structure")

        # Test 2: Validate structure
        is_valid, validation_errors = validate_prompt_structure(prompts)
        if is_valid:
            results["passed"] += 1
        else:
            results["failed"] += 1
            results["errors"].extend(validation_errors)

        # Test 3: Get summary
        summary = get_prompts_summary()
        if isinstance(summary, dict) and "total_prompts" in summary:
            results["passed"] += 1
        else:
            results["failed"] += 1
            results["errors"].append("Failed to generate prompts summary")

        # Test 4: Test import functionality
        imported_count, imported_keys = import_improved_prompts()
        if isinstance(imported_count, int) and isinstance(imported_keys, list):
            results["passed"] += 1
        else:
            results["failed"] += 1
            results["errors"].append("Failed to test import functionality")

    except Exception as e:
        results["failed"] += 1
        results["errors"].append(f"Unexpected error: {e!s}")

    results["total"] = results["passed"] + results["failed"]
    results["success_rate"] = (
        results["passed"] / results["total"] * 100 if results["total"] > 0 else 0
    )

    return results


# === Phase 8.1/8.2 Additions: Regression & Reporting Utilities ===
def assert_extraction_schema_consistency() -> bool:
    """Regression guard: ensure extraction_task prompt still lists required root keys.

    We look for the JSON schema keys that must appear exactly once: extracted_data, suggested_tasks
    And nested required categories under extracted_data.
    """
    try:
        prompt = get_prompt("extraction_task") or ""
        required_top = ["extracted_data", "suggested_tasks"]
        required_nested = [
            "structured_names",
            "vital_records",
            "relationships",
            "locations",
            "occupations",
            "research_questions",
            "documents_mentioned",
            "dna_information",
        ]
        if any(key not in prompt for key in required_top):
            return False
        missing_nested = [k for k in required_nested if k not in prompt]
        return len(missing_nested) == 0
    except Exception:
        return False


def generate_prompts_report(include_test_artifacts: bool = False) -> dict[str, Any]:
    """Produce enriched prompts report with aggregate stats & version distribution.

    Args:
        include_test_artifacts: include *_test prompts if True.
    """
    summary = get_prompts_summary(include_test_artifacts=include_test_artifacts)
    versions = [m.get("version") for m in summary.get("prompt_metadata", {}).values() if m.get("version")]
    lengths = [m.get("chars", 0) for m in summary.get("prompt_metadata", {}).values()]
    distinct_versions = sorted(set(versions))
    avg_len = int(sum(lengths) / len(lengths)) if lengths else 0
    counts: dict[str, int] = {}
    for v in versions:
        counts[v] = counts.get(v, 0) + 1
    missing_version_keys = [k for k, meta in summary.get("prompt_metadata", {}).items() if not meta.get("has_version")]
    if missing_version_keys:
        logger.warning(f"{len(missing_version_keys)} prompt(s) missing version metadata: {missing_version_keys[:10]}")
    summary.update({
        "distinct_versions": distinct_versions,
        "average_prompt_length": avg_len,
        "version_counts": counts,
        "missing_version_keys": missing_version_keys,
        "missing_version_count": len(missing_version_keys),
    })
    return summary


# === Phase 8.2: Prompt Experimentation Scaffold ===
def _get_config_flag(flag: str, default: bool = False) -> bool:
    """Safely retrieve a boolean feature flag from config if available."""
    if not _CONFIG_AVAILABLE:
        return default
    try:  # pragma: no cover - simple getter
        if config_manager is None:  # type: ignore
            return default
        cfg = config_manager.get_config()  # type: ignore[attr-defined]
        return bool(getattr(cfg, flag, default))
    except Exception:
        return default


def is_prompt_experiments_enabled() -> bool:
    """Return True if prompt experimentation flag is enabled in configuration."""
    return _get_config_flag("enable_prompt_experiments", False)


def select_prompt_variant(base_key: str, variants: dict[str, str],
                          user_id: Optional[str] = None,
                          sticky: bool = True) -> str:
    """Deterministically (or randomly) select a prompt variant.

    Args:
        base_key: logical experiment name (e.g., "extraction_task").
        variants: mapping variant_key -> prompt_key actually stored in ai_prompts.json
        user_id: optional stable user identifier to ensure stickiness.
        sticky: if True and user_id provided, variant chosen via hashing user_id+base_key.

    Returns:
        The chosen prompt_key from variants.
    """
    if not variants:
        raise ValueError("variants mapping cannot be empty")
    if not is_prompt_experiments_enabled():
        # Return control variant if defined, else first
        return variants.get("control") or next(iter(variants.values()))

    if sticky and user_id:
        import hashlib
        bucket = int(hashlib.sha256(f"{user_id}:{base_key}".encode()).hexdigest(), 16)
        keys = sorted(variants.keys())
        idx = bucket % len(keys)
        chosen_variant_label = keys[idx]
        return variants[chosen_variant_label]
    # Random selection (non-sticky)
    import random
    chosen_variant_label = random.choice(list(variants.keys()))  # pragma: no cover (non-deterministic branch)
    return variants[chosen_variant_label]


def get_prompt_with_experiment(base_key: str,
                               variants: Optional[dict[str, str]] = None,
                               user_id: Optional[str] = None) -> Optional[str]:
    """Fetch a prompt considering experimentation variants.

    If variants provided, selects an active variant (respecting feature flag) and returns its content.
    Falls back to base_key if variant content missing.
    """
    try:
        if variants:
            chosen_key = select_prompt_variant(base_key, variants, user_id=user_id)
            content = get_prompt(chosen_key)
            if content:
                return content
        # fallback to base
        return get_prompt(base_key)
    except Exception as e:  # pragma: no cover - defensive
        logger.warning(f"Experiment prompt retrieval failed for {base_key}: {e}")
        return get_prompt(base_key)



# ==============================================
# Standalone Test Block
# ==============================================
if __name__ == "__main__":
    import argparse
    import sys

    parser = argparse.ArgumentParser(
        description="AI Prompt Utilities CLI (tests, summaries, reports)"
    )
    parser.add_argument(
        "--report",
        action="store_true",
        help="Print full prompts report (JSON) to stdout",
    )
    parser.add_argument(
        "--summary",
        action="store_true",
        help="Print compact prompts summary (JSON) to stdout",
    )
    parser.add_argument(
        "--write-report",
        metavar="PATH",
        help="Write full prompts report JSON to specified file (default: Logs/prompts_report.json if PATH omitted)",
        nargs="?",
        const="",
    )
    parser.add_argument(
        "--no-tests",
        action="store_true",
        help="Skip running the comprehensive internal test suite",
    )
    args = parser.parse_args()

    # Always run tests unless suppressed (regression safety)
    if not args.no_tests:
        print(
            "🤖 Running AI Prompt Management & Template System comprehensive test suite..."
        )
        tests_ok = run_comprehensive_tests()
        if not tests_ok:
            print("❌ Test suite failed (report may not be reliable)", file=sys.stderr)
        else:
            print("✅ Test suite passed")
    else:
        tests_ok = True

    did_output = False
    if args.summary:
        import json as _json
        summary = get_prompts_summary()
        print(_json.dumps(summary, indent=2, ensure_ascii=False))
        did_output = True
    if args.report:
        import json as _json
        report = generate_prompts_report()
        print(_json.dumps(report, indent=2, ensure_ascii=False))
        did_output = True
    if args.write_report is not None:
        import json as _json
        from pathlib import Path as _Path
        report = generate_prompts_report()
        target = args.write_report
        if not target:
            # default path
            logs_dir = PROMPTS_FILE.parent / "Logs"
            logs_dir.mkdir(exist_ok=True)
            target_path = logs_dir / "prompts_report.json"
        else:
            target_path = _Path(target)
            if target_path.is_dir():
                target_path = target_path / "prompts_report.json"
            target_path.parent.mkdir(parents=True, exist_ok=True)
        with target_path.open("w", encoding="utf-8") as fh:
            _json.dump(report, fh, indent=2, ensure_ascii=False)
        print(f"📝 Wrote prompts report to {target_path}")
        did_output = True

    if not did_output:
        # Default behavior: print help
        parser.print_help()

    # Exit code reflects test success primarily
    sys.exit(0 if tests_ok else 1)<|MERGE_RESOLUTION|>--- conflicted
+++ resolved
@@ -1,43 +1,6 @@
 #!/usr/bin/env python3
 
 """
-Advanced Utility & Intelligent Service Engine
-
-Sophisticated utility platform providing comprehensive service automation,
-intelligent utility functions, and advanced operational capabilities with
-optimized algorithms, professional-grade utilities, and comprehensive
-service management for genealogical automation and research workflows.
-
-Utility Intelligence:
-• Advanced utility functions with intelligent automation and optimization protocols
-• Sophisticated service management with comprehensive operational capabilities
-• Intelligent utility coordination with multi-system integration and synchronization
-• Comprehensive utility analytics with detailed performance metrics and insights
-• Advanced utility validation with quality assessment and verification protocols
-• Integration with service platforms for comprehensive utility management and automation
-
-Service Automation:
-• Sophisticated service automation with intelligent workflow generation and execution
-• Advanced utility optimization with performance monitoring and enhancement protocols
-• Intelligent service coordination with automated management and orchestration
-• Comprehensive service validation with quality assessment and reliability protocols
-• Advanced service analytics with detailed operational insights and optimization
-• Integration with automation systems for comprehensive service management workflows
-
-Professional Services:
-• Advanced professional utilities with enterprise-grade functionality and reliability
-• Sophisticated service protocols with professional standards and best practices
-• Intelligent service optimization with performance monitoring and enhancement
-• Comprehensive service documentation with detailed operational guides and analysis
-• Advanced service security with secure protocols and data protection measures
-• Integration with professional service systems for genealogical research workflows
-
-Foundation Services:
-Provides the essential utility infrastructure that enables reliable, high-performance
-operations through intelligent automation, comprehensive service management,
-and professional utilities for genealogical automation and research workflows.
-
-Technical Implementation:
 AI Prompt Management - Dynamic Prompt Configuration
 
 Provides comprehensive AI prompt management with JSON-based storage, dynamic
@@ -53,51 +16,29 @@
 logger = setup_module(globals(), __name__)
 
 # === PHASE 4.1: ENHANCED ERROR HANDLING ===
-<<<<<<< HEAD
-=======
 # Imports removed - not used in this module
->>>>>>> 8cf54f6f
 
 # === STANDARD LIBRARY IMPORTS ===
 import json
+import os
 import shutil
 from datetime import datetime
 from pathlib import Path
-from typing import Any, Optional
+from typing import Dict, Any, Optional, List, Tuple
 
 # --- Test framework imports ---
-<<<<<<< HEAD
-from test_framework import (
-    TestSuite,
-    suppress_logging,
-)
-=======
 # Imports removed - not used in this module
->>>>>>> 8cf54f6f
-
-# Attempt to import configuration for feature flag checks (safe optional import)
-try:  # pragma: no cover - defensive import
-    from config import config_manager  # type: ignore
-    _CONFIG_AVAILABLE = True
-except Exception:  # pragma: no cover - environment may not have config
-    config_manager = None  # type: ignore
-    _CONFIG_AVAILABLE = False
 
 # Path to the AI prompts JSON file
-PROMPTS_FILE = Path(__file__).resolve().parent / "ai_prompts.json"
+PROMPTS_FILE = Path(os.path.dirname(os.path.abspath(__file__))) / "ai_prompts.json"
 
 # Path to the improved prompts directory
 IMPROVED_PROMPTS_DIR = (
-    Path(__file__).resolve().parent / "improved_prompts"
+    Path(os.path.dirname(os.path.abspath(__file__))) / "improved_prompts"
 )
 
-# Path to prompt version changelog file
-CHANGELOG_FILE = Path(__file__).resolve().parent / "AI_PROMPT_CHANGELOG.md"
-SEMVER_PATTERN = r"^\d+\.\d+\.\d+$"
-_DIFF_THRESHOLD_CHARS = 80  # Minimum absolute character delta to include diff snippet in changelog
-
-
-def load_prompts() -> dict[str, Any]:
+
+def load_prompts() -> Dict[str, Any]:
     """
     Load AI prompts from the JSON file.
 
@@ -115,7 +56,7 @@
             logger.warning(f"AI prompts file not found at {PROMPTS_FILE}")
             return default_data
 
-        with PROMPTS_FILE.open(encoding="utf-8") as f:
+        with open(PROMPTS_FILE, "r", encoding="utf-8") as f:
             prompts_data = json.load(f)
 
             # Validate loaded data structure
@@ -128,7 +69,7 @@
                 backup_prompts_file()
                 return default_data
 
-            logger.debug(f"Loaded AI prompts from {PROMPTS_FILE}")
+            logger.info(f"Loaded AI prompts from {PROMPTS_FILE}")
             return prompts_data
 
     except json.JSONDecodeError as e:
@@ -146,7 +87,7 @@
         return default_data
 
 
-def save_prompts(prompts_data: dict[str, Any]) -> bool:
+def save_prompts(prompts_data: Dict[str, Any]) -> bool:
     """
     Save AI prompts to the JSON file.
 
@@ -170,7 +111,7 @@
         prompts_data["last_updated"] = datetime.now().strftime("%Y-%m-%d")
 
         # Save the prompts to the JSON file
-        with PROMPTS_FILE.open("w", encoding="utf-8") as f:
+        with open(PROMPTS_FILE, "w", encoding="utf-8") as f:
             json.dump(prompts_data, indent=2, ensure_ascii=False, fp=f)
             logger.info(f"Saved AI prompts to {PROMPTS_FILE}")
         return True
@@ -251,160 +192,7 @@
         return False
 
 
-# === PHASE 8.1: PROMPT VERSIONING UTILITIES (lightweight, optional metadata) ===
-def get_prompt_version(prompt_key: str) -> Optional[str]:
-    """Return the version string for a specific prompt if present.
-
-    Falls back to the global prompts file version if the individual prompt
-    doesn't declare its own 'prompt_version'. Returns None if neither exists.
-    """
-    try:
-        data = load_prompts()
-        prompts = data.get("prompts", {})
-        if prompt_key in prompts:
-            prompt_obj = prompts[prompt_key]
-            if isinstance(prompt_obj, dict) and "prompt_version" in prompt_obj and isinstance(prompt_obj["prompt_version"], str):
-                return prompt_obj["prompt_version"]
-        # Fallback to global version
-        gv = data.get("version")
-        return gv if isinstance(gv, str) else None
-    except Exception:
-        return None
-
-
-def set_prompt_version(prompt_key: str, new_version: str) -> bool:
-    """Set or update a prompt's version metadata.
-
-    Creates the prompt entry if missing (with minimal placeholder fields)
-    to avoid silent failures when versioning is applied before content.
-    """
-    try:
-        data = load_prompts()
-        if "prompts" not in data:
-            data["prompts"] = {}
-        if prompt_key not in data["prompts"]:
-            # Minimal scaffold so validation still passes
-            data["prompts"][prompt_key] = {
-                "name": prompt_key.replace("_", " ").title(),
-                "description": f"Autocreated entry for {prompt_key}",
-                "prompt": "(content pending)",
-            }
-        import re
-        # Validate semantic version format
-        if not isinstance(new_version, str) or not re.match(SEMVER_PATTERN, new_version):
-            logger.error(f"Invalid semantic version '{new_version}' for {prompt_key} (expected MAJOR.MINOR.PATCH)")
-            return False
-
-        old_version = data["prompts"][prompt_key].get("prompt_version")
-        # Enforce monotonic non-decreasing version (allow setting if no old version)
-        if old_version and _compare_semver(new_version, old_version) < 0:
-            logger.error(f"Refusing to set version '{new_version}' lower than existing '{old_version}' for {prompt_key}")
-            return False
-        old_content = data["prompts"][prompt_key].get("prompt", "")
-        data["prompts"][prompt_key]["prompt_version"] = str(new_version)
-        success = save_prompts(data)
-        if success and old_version != str(new_version):
-            # Record changelog entry
-            try:
-                _append_changelog_entry(
-                    prompt_key=prompt_key,
-                    old_version=old_version,
-                    new_version=str(new_version),
-                    old_content=old_content,
-                    new_content=data["prompts"][prompt_key].get("prompt", ""),
-                )
-            except Exception as e:  # pragma: no cover - non critical
-                logger.warning(f"Failed to append changelog entry: {e}")
-        return success
-    except Exception as e:
-        logger.error(f"Failed to set prompt version for {prompt_key}: {e}")
-        return False
-
-
-def _append_changelog_entry(
-    prompt_key: str,
-    old_version: Optional[str],
-    new_version: str,
-    old_content: str,
-    new_content: str,
-) -> None:
-    """Append a structured changelog entry for a version change.
-
-    Includes timestamp, versions, length delta, and truncated diff hashes for traceability.
-    """
-    import hashlib as _hashlib
-    from datetime import datetime as _dt
-
-    timestamp = _dt.utcnow().strftime("%Y-%m-%d %H:%M:%S UTC")
-    old_hash = _hashlib.sha256(old_content.encode("utf-8", errors="ignore")).hexdigest()[:12]
-    new_hash = _hashlib.sha256(new_content.encode("utf-8", errors="ignore")).hexdigest()[:12]
-    len_old = len(old_content)
-    len_new = len(new_content)
-    delta = len_new - len_old
-
-    header_needed = not CHANGELOG_FILE.exists()
-    line = f"| {timestamp} | {prompt_key} | {old_version or '-'} | {new_version} | {len_old} | {len_new} | {delta:+} | {old_hash} | {new_hash} |\n"
-
-    diff_block = ""
-    try:
-        if abs(delta) >= _DIFF_THRESHOLD_CHARS:
-            import difflib
-            old_lines = old_content.splitlines()
-            new_lines = new_content.splitlines()
-            diff = list(
-                difflib.unified_diff(
-                    old_lines, new_lines, fromfile="old", tofile="new", lineterm=""
-                )
-            )
-            # Truncate very large diffs to first 120 lines
-            if len(diff) > 120:
-                diff = [*diff[:120], "... (diff truncated)"]
-            if diff:
-                diff_text = "\n".join(diff)
-                diff_block = f"```diff\n{diff_text}\n```\n"
-    except Exception as _e:  # pragma: no cover
-        diff_block = ""  # Fail silent; diff non-critical
-
-    if header_needed:
-        with CHANGELOG_FILE.open("w", encoding="utf-8") as fh:
-            fh.write("# AI Prompt Version Changelog\n\n")
-            fh.write(
-                "This file is auto-generated when prompt versions change via set_prompt_version(). Do not edit entries manually.\n\n"
-            )
-            fh.write(
-                "| Timestamp (UTC) | Prompt Key | Old Version | New Version | Old Chars | New Chars | Δ Chars | Old Hash | New Hash |\n"
-            )
-            fh.write(
-                "|-----------------|-----------|-------------|-------------|----------:|----------:|--------:|----------|----------|\n"
-            )
-            fh.write(line)
-            if diff_block:
-                fh.write(diff_block)
-    else:
-        with CHANGELOG_FILE.open("a", encoding="utf-8") as fh:
-            fh.write(line)
-            if diff_block:
-                fh.write(diff_block)
-
-
-def _compare_semver(a: str, b: str) -> int:
-    """Compare two semantic version strings.
-
-    Returns negative if a<b, zero if equal, positive if a>b.
-    Assumes both already validated against SEMVER_PATTERN.
-    """
-    try:
-        pa = [int(x) for x in a.split(".")]
-        pb = [int(x) for x in b.split(".")]
-        for i in range(3):
-            if pa[i] != pb[i]:
-                return pa[i] - pb[i]
-        return 0
-    except Exception:
-        return 0
-
-
-def import_improved_prompts() -> tuple[int, list[str]]:
+def import_improved_prompts() -> Tuple[int, List[str]]:
     """
     Import improved prompts from the improved_prompts directory.
 
@@ -441,7 +229,7 @@
             prompt_file = IMPROVED_PROMPTS_DIR / filename
             if prompt_file.exists():
                 try:
-                    with prompt_file.open(encoding="utf-8") as f:
+                    with open(prompt_file, "r", encoding="utf-8") as f:
                         improved_prompt = f.read().strip()
 
                     if improved_prompt and update_prompt(
@@ -463,7 +251,7 @@
         return 0, []
 
 
-def validate_prompt_structure(prompts_data: dict[str, Any]) -> tuple[bool, list[str]]:
+def validate_prompt_structure(prompts_data: Dict[str, Any]) -> Tuple[bool, List[str]]:
     """
     Validate the structure of prompts data.
 
@@ -546,7 +334,7 @@
     try:
         if logs_dir is None:
             logs_dir = PROMPTS_FILE.parent / "Logs"
-        backup_pattern = "ai_prompts.bak.*"
+        backup_pattern = f"ai_prompts.bak.*"
         backup_files = list(logs_dir.glob(backup_pattern))
 
         if len(backup_files) <= keep_count:
@@ -579,6 +367,7 @@
     Returns:
         bool: True if all tests pass, False otherwise
     """
+    from test_framework import TestSuite, suppress_logging
 
     def test_prompts_loading():
         """Test basic prompt loading functionality"""
@@ -650,318 +439,6 @@
         except Exception:
             return False
 
-    def test_prompt_versioning():
-        """Test setting and retrieving prompt version metadata"""
-        try:
-            key = "test_prompt_versioning"
-            # Set version before content exists
-            assert set_prompt_version(key, "0.1.0")
-            v = get_prompt_version(key)
-            assert v in ("0.1.0", "1.0")  # either specific or fallback
-            # Update with real prompt content + new version
-            assert update_prompt(key, "Test content for versioning", name="Version Test", description="Versioning test")
-            assert set_prompt_version(key, "0.1.1")
-            v2 = get_prompt_version(key)
-            assert v2 == "0.1.1"
-            return True
-        except Exception:
-            return False
-
-    def test_extraction_schema_regression():
-        """Ensure extraction_task prompt still contains required schema keys"""
-        try:
-            assert assert_extraction_schema_consistency()
-            return True
-        except Exception:
-            return False
-
-    def test_specialized_prompt_versions():
-        """Ensure specialized prompts have version tags (dna_match_analysis, family_tree_verification, record_research_guidance)"""
-        try:
-            for key in [
-                "dna_match_analysis",
-                "family_tree_verification",
-                "record_research_guidance",
-            ]:
-                v = get_prompt_version(key)
-                assert v is not None, f"Missing version for {key}"
-            return True
-        except Exception:
-            return False
-
-    def test_changelog_version_entry():
-        """Changing a prompt version should append a changelog entry"""
-        try:
-            key = "changelog_test_prompt"
-            update_prompt(key, "Initial content", name="Changelog Test", description="Test changelog")
-            set_prompt_version(key, "0.1.0")  # first version
-            # Capture file size after first set (may create entry if previously None)
-            size1 = CHANGELOG_FILE.stat().st_size if CHANGELOG_FILE.exists() else 0
-            update_prompt(key, "Updated content v2")
-            set_prompt_version(key, "0.2.0")  # version bump
-            assert CHANGELOG_FILE.exists(), "Changelog file not created"
-            size2 = CHANGELOG_FILE.stat().st_size
-            assert size2 > size1, "Changelog file did not grow after version change"
-            # Check last line contains new version
-            with CHANGELOG_FILE.open(encoding="utf-8") as fh:
-                tail = fh.readlines()[-5:]
-            assert any("0.2.0" in line and key in line for line in tail), "New version entry missing"
-            return True
-        except Exception:
-            return False
-
-    def test_report_prunes_test_artifacts_and_has_last_change():
-        """Report should exclude *_test by default and include last_change_utc where possible."""
-        try:
-            update_prompt("visibility_report_test", "Temp content", name="Visibility Report Test", description="Should be pruned")
-            set_prompt_version("visibility_report_test", "0.0.1")
-            rep_default = generate_prompts_report()
-            assert "visibility_report_test" not in rep_default.get("prompt_keys", []), "*_test prompt not pruned"
-            rep_incl = generate_prompts_report(include_test_artifacts=True)
-            assert "visibility_report_test" in rep_incl.get("prompt_keys", []), "*_test prompt missing when included"
-            meta = rep_incl.get("prompt_metadata", {})
-            if CHANGELOG_FILE.exists():
-                assert any(v.get("last_change_utc") for v in meta.values()), "Missing last_change_utc across prompts"
-            return True
-        except Exception:
-            return False
-
-    def test_missing_version_warning_detection():
-        """Detects unversioned prompt then clears after version assignment."""
-        try:
-            key = "temp_missing_version_prompt"
-            update_prompt(key, "Needs version", name="Temp Missing Version", description="Testing version warning")
-            rep = generate_prompts_report()
-            assert key in rep.get("missing_version_keys", []), "Unversioned prompt not detected"
-            set_prompt_version(key, "0.0.1")
-            rep2 = generate_prompts_report()
-            assert key not in rep2.get("missing_version_keys", []), "Prompt still flagged after version set"
-            return True
-        except Exception:
-            return False
-
-    def test_summary_generation():
-        """get_prompts_summary should return expected core keys and exclude *_test prompt by default."""
-        try:
-            update_prompt("summary_visibility_test", "Content", name="Summary Test", description="Should be excluded")
-            set_prompt_version("summary_visibility_test", "0.0.1")
-            summary = get_prompts_summary()
-            required_keys = {"total_prompts", "prompt_keys", "prompt_metadata", "excluded_test_prompts"}
-            assert required_keys.issubset(summary.keys()), "Missing expected summary keys"
-            assert "summary_visibility_test" not in summary.get("prompt_keys", []), "*_test exclusion failed (naming without suffix handled)"  # This key lacks _test suffix so should be present actually
-            # Adjust: ensure presence since it doesn't end with _test
-            assert "summary_visibility_test" in summary.get("prompt_keys", []), "Prompt unexpectedly missing"
-            return True
-        except Exception:
-            return False
-
-    def test_report_metrics_presence():
-        """generate_prompts_report should include aggregate metrics fields."""
-        try:
-            report = generate_prompts_report()
-            for key in ["distinct_versions", "average_prompt_length", "version_counts"]:
-                assert key in report, f"Missing report metric: {key}"
-            assert isinstance(report.get("version_counts"), dict), "version_counts not a dict"
-            return True
-        except Exception:
-            return False
-
-    def test_semver_validation_and_monotonicity():
-        """set_prompt_version should reject invalid or decreasing versions."""
-        try:
-            key = "semver_test_prompt"
-            update_prompt(key, "Initial", name="SemVer Test", description="Testing semantic versions")
-            assert set_prompt_version(key, "0.1.0")
-            # Invalid pattern
-            assert not set_prompt_version(key, "0.1"), "Accepted invalid semver missing patch"
-            # Decreasing version
-            assert not set_prompt_version(key, "0.0.9"), "Accepted decreasing version"
-            # Increasing
-            assert set_prompt_version(key, "0.2.0")
-            return True
-        except Exception:
-            return False
-
-    def test_changelog_diff_snippet_generation():
-        """Large content change should emit a diff snippet fenced block."""
-        try:
-            key = "diff_snippet_prompt"
-            base = "Line1\nLine2\nLine3" * 10
-            update_prompt(key, base, name="Diff Test", description="Diff generation test")
-            assert set_prompt_version(key, "0.1.0")
-            # Make a larger change exceeding threshold
-            modified = base + "\nExtraLineA\nExtraLineB\nExtraLineC"
-            update_prompt(key, modified)
-            assert set_prompt_version(key, "0.2.0")
-            # Inspect tail of changelog for a diff fence
-            if CHANGELOG_FILE.exists():
-                with CHANGELOG_FILE.open(encoding="utf-8") as fh:
-                    tail = fh.readlines()[-200:]
-                joined_tail = "".join(tail)
-                assert "```diff" in joined_tail, "Missing diff fenced block for large change"
-            return True
-        except Exception:
-            return False
-
-    def test_telemetry_summary_reporting():
-        """Telemetry summary should reflect newly recorded event."""
-        try:
-            from prompt_telemetry import record_extraction_experiment_event, summarize_experiments
-            record_extraction_experiment_event(
-                variant_label="test_variant",
-                prompt_key="extraction_task",
-                prompt_version=get_prompt_version("extraction_task"),
-                parse_success=True,
-                extracted_data={"structured_names": [{"full_name": "John Doe"}]},
-                suggested_tasks=["Search census"],
-                raw_response_text="{\n  \"extracted_data\": {}, \n  \"suggested_tasks\": []\n}",
-                user_id="telemetry_user",
-            )
-            summary = summarize_experiments(last_n=50)
-            assert summary.get("events", 0) > 0, "No events captured"
-            variants = summary.get("variants", {})
-            assert any(v for v in variants if v in ("test_variant", "control", "alt")), "Expected variant label missing"
-            return True
-        except Exception:
-            return False
-
-    def test_extraction_quality_scoring_basic():
-        """compute_extraction_quality should produce higher score for richer data."""
-        try:
-            from extraction_quality import compute_extraction_quality
-            empty_score = compute_extraction_quality({})
-            rich_input = {
-                "extracted_data": {
-                    "structured_names": [{"full_name": "Alice"}, {"full_name": "Bob"}],
-                    "vital_records": ["Birth 1900"],
-                    "relationships": ["father"],
-                    "locations": ["Paris"],
-                    "occupations": ["Farmer"],
-                    "research_questions": ["Where born?"],
-                    "documents_mentioned": ["Census"],
-                    "dna_information": ["Shared cM 42"]
-                },
-                "suggested_tasks": ["Check census", "Search immigration", "Find marriage record"]
-            }
-            rich_score = compute_extraction_quality(rich_input)
-            assert 0 <= empty_score <= 20, f"Empty score unexpectedly high: {empty_score}"
-            assert rich_score > empty_score, "Rich extraction did not yield higher score"
-            assert rich_score <= 100, "Score exceeds 100"
-            return True
-        except Exception:
-            return False
-
-    def test_extraction_quality_penalties():
-        """Missing names or tasks should reduce score via penalties."""
-        try:
-            from extraction_quality import compute_extraction_quality
-            base = {
-                "extracted_data": {
-                    "structured_names": [{"full_name": "Carol"}],
-                    "vital_records": ["Birth"],
-                    "relationships": ["mother"],
-                    "locations": ["Berlin"],
-                },
-                "suggested_tasks": ["Task1", "Task2", "Task3"]
-            }
-            full_score = compute_extraction_quality(base)
-            no_names = {
-                "extracted_data": {
-                    "vital_records": ["Birth"],
-                    "relationships": ["mother"],
-                    "locations": ["Berlin"],
-                },
-                "suggested_tasks": ["Task1", "Task2", "Task3"]
-            }
-            no_tasks = {
-                "extracted_data": base["extracted_data"],
-                "suggested_tasks": []
-            }
-            score_no_names = compute_extraction_quality(no_names)
-            score_no_tasks = compute_extraction_quality(no_tasks)
-            assert score_no_names < full_score, "Missing names did not reduce score"
-            assert score_no_tasks < full_score, "Missing tasks did not reduce score"
-            return True
-        except Exception:
-            return False
-
-    def test_task_quality_specificity():
-        """Task quality component should reward specific actionable tasks over vague ones."""
-        try:
-            from extraction_quality import compute_extraction_quality
-            vague = {
-                "extracted_data": {"structured_names": [{"full_name": "Ann"}]},
-                "suggested_tasks": ["Follow up", "Research more"]
-            }
-            specific = {
-                "extracted_data": {"structured_names": [{"full_name": "Ann"}]},
-                "suggested_tasks": [
-                    "Search 1900 census for Ann Smith in Ohio",
-                    "Check passenger manifest for Ann Smith arrival 1892",
-                    "Verify birth record for Ann Smith (born 1885) in Cuyahoga County"
-                ]
-            }
-            score_vague = compute_extraction_quality(vague)
-            score_specific = compute_extraction_quality(specific)
-            assert score_specific > score_vague, "Specific tasks should yield higher overall score"
-            return True
-        except Exception:
-            return False
-
-    def test_telemetry_quality_aggregation():
-        """Telemetry summary should compute average_quality when quality scores present."""
-        try:
-            from prompt_telemetry import record_extraction_experiment_event, summarize_experiments
-            record_extraction_experiment_event(
-                variant_label="quality_variant",
-                prompt_key="extraction_task",
-                prompt_version=get_prompt_version("extraction_task"),
-                parse_success=True,
-                extracted_data={"structured_names": [{"full_name": "Zed"}]},
-                suggested_tasks=["Do A", "Do B", "Do C"],
-                user_id="quality_user",
-                quality_score=77,
-            )
-            summary = summarize_experiments(last_n=100)
-            assert summary.get("events", 0) > 0, "No events recorded for quality aggregation"
-            vstats = summary.get("variants", {}).get("quality_variant")
-            assert vstats and "average_quality" in vstats, "Variant average_quality missing"
-            if "average_quality" in summary:
-                assert summary["average_quality"] >= vstats["average_quality"], "Overall average inconsistent"
-            return True
-        except Exception:
-            return False
-
-    def test_experiment_selection_control_fallback():
-        """When experiments disabled flag absent, control variant used."""
-        try:
-            # Ensure variants map has explicit control
-            variants = {"control": "extraction_task", "alt": "extraction_task_alt"}
-            # We haven't enabled experiments in config so should always return control mapping
-            chosen = select_prompt_variant("extraction_task", variants, user_id="user123")
-            assert chosen == "extraction_task"
-            return True
-        except Exception:
-            return False
-
-    def test_experiment_selection_sticky_hash():
-        """Sticky selection returns deterministic variant label for same user id when enabled flag mocked."""
-        try:
-            # Monkeypatch internal flag function to simulate enabled experiments
-            original = globals().get("is_prompt_experiments_enabled")
-            globals()["is_prompt_experiments_enabled"] = lambda: True
-            variants = {"control": "extraction_task", "b": "extraction_task_b", "c": "extraction_task_c"}
-            a1 = select_prompt_variant("extraction_task", variants, user_id="alice")
-            a2 = select_prompt_variant("extraction_task", variants, user_id="alice")
-            b1 = select_prompt_variant("extraction_task", variants, user_id="bob")
-            assert a1 == a2, "Sticky assignment not deterministic for same user"
-            assert a1 in variants.values() and b1 in variants.values()
-            # Restore
-            globals()["is_prompt_experiments_enabled"] = original  # type: ignore
-            return True
-        except Exception:
-            return False
-
     # Create test suite and run tests
     with suppress_logging():
         suite = TestSuite(
@@ -998,187 +475,42 @@
             test_prompt_operations,
             "Should handle get/update operations",
         )
-        suite.run_test(
-            "Prompt Versioning",
-            test_prompt_versioning,
-            "Should set and retrieve per-prompt version metadata",
-        )
-        suite.run_test(
-            "Extraction Schema Regression",
-            test_extraction_schema_regression,
-            "Should confirm extraction schema keys intact",
-        )
-        suite.run_test(
-            "Specialized Prompt Versions",
-            test_specialized_prompt_versions,
-            "Should confirm specialized prompts are version tagged",
-        )
-        suite.run_test(
-            "Changelog Version Entry",
-            test_changelog_version_entry,
-            "Should append changelog entry on version change",
-        )
-        suite.run_test(
-            "Report Prunes Test Artifacts",
-            test_report_prunes_test_artifacts_and_has_last_change,
-            "Should prune *_test prompts & include last_change_utc",
-        )
-        suite.run_test(
-            "Missing Version Warning Detection",
-            test_missing_version_warning_detection,
-            "Should detect and clear missing version warning",
-        )
-        suite.run_test(
-            "Summary Generation",
-            test_summary_generation,
-            "Should produce summary with required keys",
-        )
-        suite.run_test(
-            "Report Metrics Presence",
-            test_report_metrics_presence,
-            "Should include aggregate metrics in report",
-        )
-        suite.run_test(
-            "SemVer Validation & Monotonicity",
-            test_semver_validation_and_monotonicity,
-            "Should enforce semantic version pattern and non-decreasing versions",
-        )
-        suite.run_test(
-            "Changelog Diff Snippet",
-            test_changelog_diff_snippet_generation,
-            "Should include a diff snippet for large content changes",
-        )
-        suite.run_test(
-            "Telemetry Summary Reporting",
-            test_telemetry_summary_reporting,
-            "Should record and summarize telemetry event",
-        )
-        suite.run_test(
-            "Extraction Quality Basic",
-            test_extraction_quality_scoring_basic,
-            "Should score richer extraction higher",
-        )
-        suite.run_test(
-            "Extraction Quality Penalties",
-            test_extraction_quality_penalties,
-            "Should apply penalties for missing key elements",
-        )
-        suite.run_test(
-            "Task Quality Specificity",
-            test_task_quality_specificity,
-            "Should reward specific actionable tasks",
-        )
-        suite.run_test(
-            "Telemetry Quality Aggregation",
-            test_telemetry_quality_aggregation,
-            "Should aggregate quality scores into summary",
-        )
-        suite.run_test(
-            "Experiment Control Fallback",
-            test_experiment_selection_control_fallback,
-            "Should pick control variant when experiments disabled",
-        )
-        suite.run_test(
-            "Experiment Sticky Hash",
-            test_experiment_selection_sticky_hash,
-            "Should deterministically assign variant when enabled",
-        )
 
         return suite.finish_suite()
 
 
-# Use centralized test runner utility
-from test_utilities import create_standard_test_runner
-
-run_comprehensive_tests = create_standard_test_runner(ai_prompt_utils_module_tests)
-
-
-def _parse_changelog_last_changes() -> dict[str, str]:
-    """Parse AI_PROMPT_CHANGELOG to map prompt_key -> last timestamp (UTC) with mtime caching.
-
-    Avoids re-reading large changelog on every summary/report call.
-    """
-    # Simple module-level cache
-    global _CHANGELOG_CACHE
-    try:
-        current_mtime = CHANGELOG_FILE.stat().st_mtime if CHANGELOG_FILE.exists() else None
-    except OSError:
-        current_mtime = None
-
-    if not CHANGELOG_FILE.exists():
-        _CHANGELOG_CACHE = {"mtime": None, "data": {}}
-        return {}
-
-    # Initialize cache structure if missing
-    if '_CHANGELOG_CACHE' not in globals():  # type: ignore
-        _CHANGELOG_CACHE = {"mtime": None, "data": {}}  # type: ignore
-
-    cached_mtime = _CHANGELOG_CACHE.get("mtime") if isinstance(_CHANGELOG_CACHE, dict) else None  # type: ignore
-    if cached_mtime == current_mtime:
-        # Return cached copy (shallow copy to prevent external mutation)
-        return dict(_CHANGELOG_CACHE.get("data", {}))  # type: ignore
-
-    changes: dict[str, str] = {}
-    try:
-        with CHANGELOG_FILE.open(encoding="utf-8") as fh:
-            for line in fh:
-                if not line.startswith("| "):
-                    continue
-                parts = [p.strip() for p in line.strip().split("|") if p.strip()]
-                if len(parts) < 2:
-                    continue
-                ts, key = parts[0], parts[1]
-                if not ts.endswith("UTC"):
-                    continue
-                changes[key] = ts
-        # Update cache
-        _CHANGELOG_CACHE["mtime"] = current_mtime  # type: ignore
-        _CHANGELOG_CACHE["data"] = changes  # type: ignore
-    except Exception as e:  # pragma: no cover
-        logger.warning(f"Failed to parse changelog: {e}")
-    return changes
-
-
-def get_prompts_summary(include_test_artifacts: bool = False) -> dict[str, Any]:
-    """Return summary of prompts, excluding *_test unless requested.
-
-    Adds last_change_utc per prompt from changelog.
+def run_comprehensive_tests() -> bool:
+    """Run comprehensive tests using the unified test framework."""
+    return ai_prompt_utils_module_tests()
+
+
+def get_prompts_summary() -> Dict[str, Any]:
+    """
+    Get a summary of the current prompts configuration.
+
+    Returns:
+        Dict[str, Any]: Summary information about prompts
     """
     try:
         prompts_data = load_prompts()
-        all_prompts = prompts_data.get("prompts", {})
-        last_changes = _parse_changelog_last_changes()
-
-        filtered: dict[str, Any] = {}
-        excluded: list[str] = []
-        for k, v in all_prompts.items():
-            if (not include_test_artifacts) and k.endswith("_test"):
-                excluded.append(k)
-                continue
-            filtered[k] = v
-
-        meta: dict[str, dict[str, Any]] = {}
-        for k, v in filtered.items():
-            if isinstance(v, dict):
-                meta[k] = {
-                    "version": v.get("prompt_version"),
-                    "chars": len(v.get("prompt", "")),
-                    "has_version": "prompt_version" in v,
-                    "last_change_utc": last_changes.get(k),
-                }
-
-        return {
-            "total_prompts": len(filtered),
+        prompts = prompts_data.get("prompts", {})
+
+        summary = {
+            "total_prompts": len(prompts),
             "version": prompts_data.get("version", "unknown"),
             "last_updated": prompts_data.get("last_updated", "unknown"),
-            "prompt_keys": list(filtered.keys()),
+            "prompt_keys": list(prompts.keys()),
             "file_exists": PROMPTS_FILE.exists(),
-            "file_size_bytes": PROMPTS_FILE.stat().st_size if PROMPTS_FILE.exists() else 0,
-            "backup_count": len(list(PROMPTS_FILE.parent.glob(f"{PROMPTS_FILE.stem}.bak.*"))),
-            "prompt_metadata": meta,
-            "unversioned_prompts": [k for k, m in meta.items() if not m.get("has_version")],
-            "excluded_test_prompts": excluded,
+            "file_size_bytes": (
+                PROMPTS_FILE.stat().st_size if PROMPTS_FILE.exists() else 0
+            ),
+            "backup_count": len(
+                list(PROMPTS_FILE.parent.glob(f"{PROMPTS_FILE.stem}.bak.*"))
+            ),
         }
+
+        return summary
+
     except Exception as e:
         logger.error(f"Error generating prompts summary: {e}")
         return {
@@ -1193,7 +525,7 @@
         }
 
 
-def quick_test() -> dict[str, Any]:
+def quick_test() -> Dict[str, Any]:
     """
     Perform a quick test of the AI prompt utilities.
 
@@ -1237,7 +569,7 @@
 
     except Exception as e:
         results["failed"] += 1
-        results["errors"].append(f"Unexpected error: {e!s}")
+        results["errors"].append(f"Unexpected error: {str(e)}")
 
     results["total"] = results["passed"] + results["failed"]
     results["success_rate"] = (
@@ -1247,216 +579,14 @@
     return results
 
 
-# === Phase 8.1/8.2 Additions: Regression & Reporting Utilities ===
-def assert_extraction_schema_consistency() -> bool:
-    """Regression guard: ensure extraction_task prompt still lists required root keys.
-
-    We look for the JSON schema keys that must appear exactly once: extracted_data, suggested_tasks
-    And nested required categories under extracted_data.
-    """
-    try:
-        prompt = get_prompt("extraction_task") or ""
-        required_top = ["extracted_data", "suggested_tasks"]
-        required_nested = [
-            "structured_names",
-            "vital_records",
-            "relationships",
-            "locations",
-            "occupations",
-            "research_questions",
-            "documents_mentioned",
-            "dna_information",
-        ]
-        if any(key not in prompt for key in required_top):
-            return False
-        missing_nested = [k for k in required_nested if k not in prompt]
-        return len(missing_nested) == 0
-    except Exception:
-        return False
-
-
-def generate_prompts_report(include_test_artifacts: bool = False) -> dict[str, Any]:
-    """Produce enriched prompts report with aggregate stats & version distribution.
-
-    Args:
-        include_test_artifacts: include *_test prompts if True.
-    """
-    summary = get_prompts_summary(include_test_artifacts=include_test_artifacts)
-    versions = [m.get("version") for m in summary.get("prompt_metadata", {}).values() if m.get("version")]
-    lengths = [m.get("chars", 0) for m in summary.get("prompt_metadata", {}).values()]
-    distinct_versions = sorted(set(versions))
-    avg_len = int(sum(lengths) / len(lengths)) if lengths else 0
-    counts: dict[str, int] = {}
-    for v in versions:
-        counts[v] = counts.get(v, 0) + 1
-    missing_version_keys = [k for k, meta in summary.get("prompt_metadata", {}).items() if not meta.get("has_version")]
-    if missing_version_keys:
-        logger.warning(f"{len(missing_version_keys)} prompt(s) missing version metadata: {missing_version_keys[:10]}")
-    summary.update({
-        "distinct_versions": distinct_versions,
-        "average_prompt_length": avg_len,
-        "version_counts": counts,
-        "missing_version_keys": missing_version_keys,
-        "missing_version_count": len(missing_version_keys),
-    })
-    return summary
-
-
-# === Phase 8.2: Prompt Experimentation Scaffold ===
-def _get_config_flag(flag: str, default: bool = False) -> bool:
-    """Safely retrieve a boolean feature flag from config if available."""
-    if not _CONFIG_AVAILABLE:
-        return default
-    try:  # pragma: no cover - simple getter
-        if config_manager is None:  # type: ignore
-            return default
-        cfg = config_manager.get_config()  # type: ignore[attr-defined]
-        return bool(getattr(cfg, flag, default))
-    except Exception:
-        return default
-
-
-def is_prompt_experiments_enabled() -> bool:
-    """Return True if prompt experimentation flag is enabled in configuration."""
-    return _get_config_flag("enable_prompt_experiments", False)
-
-
-def select_prompt_variant(base_key: str, variants: dict[str, str],
-                          user_id: Optional[str] = None,
-                          sticky: bool = True) -> str:
-    """Deterministically (or randomly) select a prompt variant.
-
-    Args:
-        base_key: logical experiment name (e.g., "extraction_task").
-        variants: mapping variant_key -> prompt_key actually stored in ai_prompts.json
-        user_id: optional stable user identifier to ensure stickiness.
-        sticky: if True and user_id provided, variant chosen via hashing user_id+base_key.
-
-    Returns:
-        The chosen prompt_key from variants.
-    """
-    if not variants:
-        raise ValueError("variants mapping cannot be empty")
-    if not is_prompt_experiments_enabled():
-        # Return control variant if defined, else first
-        return variants.get("control") or next(iter(variants.values()))
-
-    if sticky and user_id:
-        import hashlib
-        bucket = int(hashlib.sha256(f"{user_id}:{base_key}".encode()).hexdigest(), 16)
-        keys = sorted(variants.keys())
-        idx = bucket % len(keys)
-        chosen_variant_label = keys[idx]
-        return variants[chosen_variant_label]
-    # Random selection (non-sticky)
-    import random
-    chosen_variant_label = random.choice(list(variants.keys()))  # pragma: no cover (non-deterministic branch)
-    return variants[chosen_variant_label]
-
-
-def get_prompt_with_experiment(base_key: str,
-                               variants: Optional[dict[str, str]] = None,
-                               user_id: Optional[str] = None) -> Optional[str]:
-    """Fetch a prompt considering experimentation variants.
-
-    If variants provided, selects an active variant (respecting feature flag) and returns its content.
-    Falls back to base_key if variant content missing.
-    """
-    try:
-        if variants:
-            chosen_key = select_prompt_variant(base_key, variants, user_id=user_id)
-            content = get_prompt(chosen_key)
-            if content:
-                return content
-        # fallback to base
-        return get_prompt(base_key)
-    except Exception as e:  # pragma: no cover - defensive
-        logger.warning(f"Experiment prompt retrieval failed for {base_key}: {e}")
-        return get_prompt(base_key)
-
-
-
 # ==============================================
 # Standalone Test Block
 # ==============================================
 if __name__ == "__main__":
-    import argparse
     import sys
 
-    parser = argparse.ArgumentParser(
-        description="AI Prompt Utilities CLI (tests, summaries, reports)"
+    print(
+        "🤖 Running AI Prompt Management & Template System comprehensive test suite..."
     )
-    parser.add_argument(
-        "--report",
-        action="store_true",
-        help="Print full prompts report (JSON) to stdout",
-    )
-    parser.add_argument(
-        "--summary",
-        action="store_true",
-        help="Print compact prompts summary (JSON) to stdout",
-    )
-    parser.add_argument(
-        "--write-report",
-        metavar="PATH",
-        help="Write full prompts report JSON to specified file (default: Logs/prompts_report.json if PATH omitted)",
-        nargs="?",
-        const="",
-    )
-    parser.add_argument(
-        "--no-tests",
-        action="store_true",
-        help="Skip running the comprehensive internal test suite",
-    )
-    args = parser.parse_args()
-
-    # Always run tests unless suppressed (regression safety)
-    if not args.no_tests:
-        print(
-            "🤖 Running AI Prompt Management & Template System comprehensive test suite..."
-        )
-        tests_ok = run_comprehensive_tests()
-        if not tests_ok:
-            print("❌ Test suite failed (report may not be reliable)", file=sys.stderr)
-        else:
-            print("✅ Test suite passed")
-    else:
-        tests_ok = True
-
-    did_output = False
-    if args.summary:
-        import json as _json
-        summary = get_prompts_summary()
-        print(_json.dumps(summary, indent=2, ensure_ascii=False))
-        did_output = True
-    if args.report:
-        import json as _json
-        report = generate_prompts_report()
-        print(_json.dumps(report, indent=2, ensure_ascii=False))
-        did_output = True
-    if args.write_report is not None:
-        import json as _json
-        from pathlib import Path as _Path
-        report = generate_prompts_report()
-        target = args.write_report
-        if not target:
-            # default path
-            logs_dir = PROMPTS_FILE.parent / "Logs"
-            logs_dir.mkdir(exist_ok=True)
-            target_path = logs_dir / "prompts_report.json"
-        else:
-            target_path = _Path(target)
-            if target_path.is_dir():
-                target_path = target_path / "prompts_report.json"
-            target_path.parent.mkdir(parents=True, exist_ok=True)
-        with target_path.open("w", encoding="utf-8") as fh:
-            _json.dump(report, fh, indent=2, ensure_ascii=False)
-        print(f"📝 Wrote prompts report to {target_path}")
-        did_output = True
-
-    if not did_output:
-        # Default behavior: print help
-        parser.print_help()
-
-    # Exit code reflects test success primarily
-    sys.exit(0 if tests_ok else 1)+    success = run_comprehensive_tests()
+    sys.exit(0 if success else 1)