#!/usr/bin/env python3

#!/usr/bin/env python3

"""
Performance Intelligence & System Optimization Engine

Advanced performance monitoring and optimization platform providing comprehensive
system health tracking, intelligent performance analysis, and automated optimization
recommendations with real-time metrics collection, predictive analytics, and
proactive system health management for optimal genealogical automation performance.

Performance Analytics:
• Real-time performance metrics collection with comprehensive system monitoring
• Advanced profiling capabilities with function-level timing and resource usage analysis
• Intelligent performance trend analysis with predictive modeling and forecasting
• Comprehensive bottleneck detection with automated root cause analysis
• Advanced memory usage tracking with leak detection and optimization recommendations
• Database performance monitoring with query optimization and index recommendations

System Health Monitoring:
• Comprehensive system resource monitoring with CPU, memory, and disk usage tracking
• Advanced alerting system with configurable thresholds and notification channels
• Intelligent health scoring with predictive failure detection and prevention
• Real-time system diagnostics with automated issue detection and resolution
• Performance baseline establishment with deviation detection and alerting
• Comprehensive logging and audit trails for performance analysis and debugging

Optimization Intelligence:
• Automated performance optimization recommendations with impact analysis
• Intelligent resource allocation with dynamic scaling and load balancing
• Advanced caching strategies with intelligent cache management and optimization
• Performance tuning automation with configuration optimization and adjustment
• Comprehensive performance reporting with detailed analytics and insights
• Integration with system monitoring tools for comprehensive observability

Research Enhancement:
Provides the essential performance infrastructure that ensures optimal system
performance for genealogical automation through intelligent monitoring, proactive
optimization, and comprehensive system health management for reliable research workflows.
"""

# === CORE INFRASTRUCTURE ===
<<<<<<< HEAD
from __future__ import annotations

=======
from observability.metrics_registry import metrics
>>>>>>> 6bcf7182
from standard_imports import setup_module

logger = setup_module(globals(), __name__)

# === PHASE 4.1: ENHANCED ERROR HANDLING ===

# === STANDARD LIBRARY IMPORTS ===
import contextlib
import gc
import json
import statistics
import sys
import threading
import time
from collections import defaultdict, deque
from collections.abc import Callable
from dataclasses import dataclass, field
from datetime import datetime, timedelta
from enum import Enum
from functools import wraps
from pathlib import Path
from typing import Any, Optional

# === THIRD-PARTY IMPORTS ===
import psutil


class AlertLevel(Enum):
    """Performance alert levels."""

    INFO = "info"
    WARNING = "warning"
    CRITICAL = "critical"


@dataclass
class PerformanceMetric:
    """Individual performance metric."""

    name: str
    value: float
    timestamp: datetime
    category: str
    metadata: dict[str, Any] = field(default_factory=dict)


@dataclass
class PerformanceAlert:
    """Performance alert."""

    level: AlertLevel
    message: str
    metric_name: str
    current_value: float
    threshold: float
    timestamp: datetime
    recommendation: str | None = None


@dataclass
class FunctionProfile:
    """Function performance profile."""

    function_name: str
    call_count: int = 0
    total_time: float = 0.0
    min_time: float = float("inf")
    max_time: float = 0.0
    avg_time: float = 0.0
    recent_times: deque = field(default_factory=lambda: deque(maxlen=100))
    memory_usage: list[float] = field(default_factory=list)
    error_count: int = 0
    last_called: datetime | None = None


class PerformanceMonitor:
    """Comprehensive performance monitoring system."""

    def __init__(
        self,
        max_history: int = 10000,
        alert_thresholds: dict[str, float] | None = None,
    ):
        self.max_history = max_history
        self.metrics: deque = deque(maxlen=max_history)
        self.function_profiles: dict[str, FunctionProfile] = {}
        self.alerts: list[PerformanceAlert] = []
        self.alert_thresholds = alert_thresholds or self._default_thresholds()
        self._lock = threading.RLock()
        self._start_time = time.time()
        self.enabled = True

        # System monitoring
        self.process = psutil.Process()

        # Background monitoring thread
        self._monitor_thread = None
        self._stop_monitoring = False

        logger.debug("Performance monitor initialized")

    def _default_thresholds(self) -> dict[str, float]:
        """Default performance alert thresholds."""
        return {
            "memory_usage_mb": 1024,  # 1GB
            "cpu_usage_percent": 80.0,
            "function_time_ms": 5000.0,  # 5 seconds
            "cache_hit_ratio": 0.5,  # 50%
            "database_query_time_ms": 1000.0,  # 1 second
            "api_response_time_ms": 3000.0,  # 3 seconds
        }

    def start_monitoring(self) -> None:
        """Start background performance monitoring."""
        if self._monitor_thread is None or not self._monitor_thread.is_alive():
            self._stop_monitoring = False
            self._monitor_thread = threading.Thread(
                target=self._background_monitor, daemon=True
            )
            self._monitor_thread.start()
            logger.debug("Background performance monitoring started")

    def stop_monitoring(self) -> None:
        """Stop background performance monitoring."""
        self._stop_monitoring = True
        if self._monitor_thread and self._monitor_thread.is_alive():
            self._monitor_thread.join(timeout=5.0)
        logger.debug("Background performance monitoring stopped")

    def _background_monitor(self) -> None:
        """Background monitoring loop."""
        while not self._stop_monitoring:
            try:
                self._collect_system_metrics()
                self._check_alerts()
                time.sleep(30)  # Monitor every 30 seconds
            except Exception as e:
                logger.error(f"Error in background monitoring: {e}")
                time.sleep(60)  # Wait longer on error

    def _collect_system_metrics(self) -> None:
        """Collect system-wide performance metrics."""
        try:
            # Memory usage
            memory_info = self.process.memory_info()
            memory_mb = memory_info.rss / 1024 / 1024
            self.record_metric("memory_usage_mb", memory_mb, "system")

            # CPU usage
            cpu_percent = self.process.cpu_percent()
            self.record_metric("cpu_usage_percent", cpu_percent, "system")

            # System memory
            sys_memory = psutil.virtual_memory()
            self.record_metric("system_memory_percent", sys_memory.percent, "system")

            # Disk usage (project directory)
            disk_usage = psutil.disk_usage(str(Path.cwd()))
            disk_percent = (disk_usage.used / disk_usage.total) * 100
            self.record_metric("disk_usage_percent", disk_percent, "system")

            # Thread count
            thread_count = threading.active_count()
            self.record_metric("thread_count", thread_count, "system")
            try:
                metrics().worker_thread_count.set(float(thread_count))
            except Exception:
                logger.debug("Failed to record worker thread count metric", exc_info=True)

        except Exception as e:
            logger.debug(f"Error collecting system metrics: {e}")

    def record_metric(
        self,
        name: str,
        value: float,
        category: str,
        metadata: dict[str, Any] | None = None,
    ) -> None:
        """Record a performance metric."""
        if not self.enabled:
            return

        with self._lock:
            metric = PerformanceMetric(
                name=name,
                value=value,
                timestamp=datetime.now(),
                category=category,
                metadata=metadata or {},
            )
            self.metrics.append(metric)

    def profile_function(self, func: Callable) -> Callable:
        """Decorator to profile function performance."""
        if not self.enabled:
            return func

        @wraps(func)
        def wrapper(*args: Any, **kwargs: Any) -> Any:
            function_name = f"{func.__module__}.{func.__name__}"

            # Get memory before
            gc.collect()
            memory_before = self.process.memory_info().rss / 1024 / 1024

            start_time = time.perf_counter()
            error_occurred = False

            try:
                return func(*args, **kwargs)
            except Exception:
                error_occurred = True
                raise
            finally:
                end_time = time.perf_counter()
                execution_time = end_time - start_time

                # Get memory after
                memory_after = self.process.memory_info().rss / 1024 / 1024
                memory_delta = memory_after - memory_before

                # Update profile
                with self._lock:
                    if function_name not in self.function_profiles:
                        self.function_profiles[function_name] = FunctionProfile(
                            function_name
                        )

                    profile = self.function_profiles[function_name]
                    profile.call_count += 1
                    profile.total_time += execution_time
                    profile.min_time = min(profile.min_time, execution_time)
                    profile.max_time = max(profile.max_time, execution_time)
                    profile.avg_time = profile.total_time / profile.call_count
                    profile.recent_times.append(execution_time)
                    profile.memory_usage.append(memory_delta)
                    profile.last_called = datetime.now()

                    if error_occurred:
                        profile.error_count += 1

                # Record metric
                self.record_metric(
                    "function_time_ms",
                    execution_time * 1000,
                    "performance",
                    {
                        "function": function_name,
                        "memory_delta_mb": memory_delta,
                        "args_count": len(args),
                        "kwargs_count": len(kwargs),
                    },
                )

                # Check for slow functions
                if execution_time * 1000 > self.alert_thresholds.get(
                    "function_time_ms", 5000
                ):
                    self._create_alert(
                        AlertLevel.WARNING,
                        f"Slow function execution: {function_name}",
                        "function_time_ms",
                        execution_time * 1000,
                        self.alert_thresholds["function_time_ms"],
                        f"Consider optimizing {function_name} - took {execution_time:.2f}s",
                    )

        return wrapper

    def _check_alerts(self) -> None:
        """Check for performance alerts."""
        if not self.metrics:
            return

        # Get recent metrics (last 5 minutes)
        cutoff_time = datetime.now() - timedelta(minutes=5)
        recent_metrics = [m for m in self.metrics if m.timestamp >= cutoff_time]

        # Group by metric name
        metric_groups = defaultdict(list)
        for metric in recent_metrics:
            metric_groups[metric.name].append(metric.value)

        # Check thresholds
        for metric_name, values in metric_groups.items():
            if not values:
                continue

            avg_value = statistics.mean(values)
            threshold = self.alert_thresholds.get(metric_name)

            if threshold is not None and avg_value > threshold:
                alert_level = (
                    AlertLevel.CRITICAL
                    if avg_value > threshold * 1.5
                    else AlertLevel.WARNING
                )
                self._create_alert(
                    alert_level,
                    f"High {metric_name}: {avg_value:.2f}",
                    metric_name,
                    avg_value,
                    threshold,
                    self._get_optimization_recommendation(metric_name, avg_value),
                )

    def _create_alert(
        self,
        level: AlertLevel,
        message: str,
        metric_name: str,
        current_value: float,
        threshold: float,
        recommendation: str | None = None,
    ) -> None:
        """Create a performance alert."""
        alert = PerformanceAlert(
            level=level,
            message=message,
            metric_name=metric_name,
            current_value=current_value,
            threshold=threshold,
            timestamp=datetime.now(),
            recommendation=recommendation,
        )

        with self._lock:
            self.alerts.append(alert)
            # Keep only last 1000 alerts
            if len(self.alerts) > 1000:
                self.alerts = self.alerts[-1000:]

        if level == AlertLevel.CRITICAL:
            logger.error(f"CRITICAL PERFORMANCE ALERT: {message}")
        elif level == AlertLevel.WARNING:
            logger.warning(f"Performance warning: {message}")
        else:
            logger.info(f"Performance info: {message}")

    def _get_optimization_recommendation(self, metric_name: str, value: float) -> str:
        """Get optimization recommendation for a metric."""
        recommendations = {
            "memory_usage_mb": f"High memory usage ({value:.0f}MB). Consider: 1) Implementing object pooling, 2) Optimizing data structures, 3) Adding memory cleanup routines",
            "cpu_usage_percent": f"High CPU usage ({value:.1f}%). Consider: 1) Adding caching, 2) Optimizing algorithms, 3) Using background processing for heavy tasks",
            "function_time_ms": f"Slow function ({value:.0f}ms). Consider: 1) Adding profiling, 2) Optimizing database queries, 3) Implementing caching",
            "cache_hit_ratio": f"Low cache hit ratio ({value:.1%}). Consider: 1) Reviewing cache keys, 2) Increasing cache size, 3) Improving cache warming",
            "database_query_time_ms": f"Slow database queries ({value:.0f}ms). Consider: 1) Adding indexes, 2) Query optimization, 3) Connection pooling",
            "api_response_time_ms": f"Slow API responses ({value:.0f}ms). Consider: 1) Response caching, 2) Request batching, 3) Timeout optimization",
        }
        return recommendations.get(
            metric_name, f"Performance issue detected with {metric_name}: {value}"
        )

    def get_report(self, hours: int = 24) -> dict[str, Any]:
        """Generate comprehensive performance report."""
        cutoff_time = datetime.now() - timedelta(hours=hours)
        recent_metrics = [m for m in self.metrics if m.timestamp >= cutoff_time]
        recent_alerts = [a for a in self.alerts if a.timestamp >= cutoff_time]

        # Calculate statistics
        metric_stats = defaultdict(list)
        for metric in recent_metrics:
            metric_stats[metric.name].append(metric.value)

        stats_summary = {}
        for name, values in metric_stats.items():
            if values:
                stats_summary[name] = {
                    "count": len(values),
                    "min": min(values),
                    "max": max(values),
                    "avg": statistics.mean(values),
                    "median": statistics.median(values),
                    "std_dev": statistics.stdev(values) if len(values) > 1 else 0,
                }

        # Function performance summary
        function_summary = {}
        for name, profile in self.function_profiles.items():
            function_summary[name] = {
                "call_count": profile.call_count,
                "total_time": profile.total_time,
                "avg_time": profile.avg_time,
                "min_time": profile.min_time,
                "max_time": profile.max_time,
                "error_count": profile.error_count,
                "error_rate": profile.error_count / max(profile.call_count, 1),
                "avg_memory_usage": (
                    statistics.mean(profile.memory_usage) if profile.memory_usage else 0
                ),
                "last_called": (
                    profile.last_called.isoformat() if profile.last_called else None
                ),
            }

        return {
            "summary": {
                "report_period_hours": hours,
                "generated_at": datetime.now().isoformat(),
                "uptime_seconds": time.time() - self._start_time,
                "total_metrics": len(recent_metrics),
                "total_alerts": len(recent_alerts),
                "alert_breakdown": {
                    "critical": len(
                        [a for a in recent_alerts if a.level == AlertLevel.CRITICAL]
                    ),
                    "warning": len(
                        [a for a in recent_alerts if a.level == AlertLevel.WARNING]
                    ),
                    "info": len(
                        [a for a in recent_alerts if a.level == AlertLevel.INFO]
                    ),
                },
                "functions_monitored": len(self.function_profiles),
                "monitoring_enabled": self.enabled,
            },
            "metric_statistics": stats_summary,
            "function_profiles": function_summary,
            "recent_alerts": [
                {
                    "level": alert.level.value,
                    "message": alert.message,
                    "timestamp": alert.timestamp.isoformat(),
                    "recommendation": alert.recommendation,
                }
                for alert in recent_alerts[-20:]  # Last 20 alerts
            ],
            "system_info": {
                "python_version": sys.version,
                "cpu_count": psutil.cpu_count(),
                "memory_total_gb": psutil.virtual_memory().total / 1024 / 1024 / 1024,
                "disk_total_gb": psutil.disk_usage(str(Path.cwd())).total
                / 1024
                / 1024
                / 1024,
            },
            "recommendations": self._generate_recommendations(
                stats_summary, function_summary
            ),
        }

    def _generate_recommendations(
        self, stats_summary: dict, function_summary: dict
    ) -> list[str]:
        """Generate performance recommendations based on collected data."""
        recommendations = []

        # Check for high error rates
        for name, profile in function_summary.items():
            if profile.get("error_rate", 0) > 0.1:
                recommendations.append(
                    f"High error rate in {name}: consider error handling improvements"
                )

        # Check for slow functions
        for name, profile in function_summary.items():
            if profile.get("avg_time", 0) > 1.0:
                recommendations.append(
                    f"Function {name} is slow (avg: {profile['avg_time']:.3f}s): consider optimization"
                )

        # Check for memory usage patterns
        for name, stats in stats_summary.items():
            if "memory" in name.lower() and stats.get("avg", 0) > 500:
                recommendations.append(
                    f"High memory usage detected for {name}: consider memory optimization"
                )

        if not recommendations:
            recommendations.append(
                "Performance metrics look good - no immediate optimizations needed"
            )

        return recommendations

    def export_report(self, filepath: Path | None = None, hours: int = 24) -> Path:
        """Export performance report to JSON file."""
        report = self.get_report(hours)

        if filepath is None:
            timestamp = datetime.now().strftime("%Y%m%d_%H%M%S")
            filepath = Path(f"performance_report_{timestamp}.json")

        with Path(filepath).open("w", encoding="utf-8") as f:
            json.dump(report, f, indent=2, default=str)

        logger.info(f"Performance report exported to {filepath}")
        return filepath

    def track_cache_hit_rate(
        self,
        cache_name: str,
        hits: int,
        misses: int,
        total_queries: int,
        cache_size: int = 0,
        maxsize: int = 0,
    ) -> None:
        """
        Track cache performance metrics (Priority 1 Todo #9).

        Args:
            cache_name: Name of the cache (e.g., 'relationship_path_cache')
            hits: Number of cache hits
            misses: Number of cache misses
            total_queries: Total number of queries
            cache_size: Current cache size (optional)
            maxsize: Maximum cache size (optional)
        """
        hit_rate = (hits / total_queries * 100) if total_queries > 0 else 0.0

        # Record hit rate metric
        self.record_metric(
            f"{cache_name}_hit_rate_percent",
            hit_rate,
            "cache",
            metadata={
                "hits": hits,
                "misses": misses,
                "total_queries": total_queries,
                "cache_size": cache_size,
                "maxsize": maxsize,
            }
        )

        # Check if hit rate is below target threshold (60%)
        if total_queries >= 10 and hit_rate < 60.0:
            logger.warning(
                f"⚠️  Cache hit rate below target: {cache_name} = {hit_rate:.1f}% "
                f"(target: 60%+, hits: {hits}, misses: {misses}, queries: {total_queries})"
            )
        elif total_queries >= 10:
            logger.debug(
                f"✓ {cache_name} hit rate: {hit_rate:.1f}% "
                f"(hits: {hits}, misses: {misses}, queries: {total_queries})"
            )


# Global performance monitor instance
performance_monitor = PerformanceMonitor()


# Convenience decorators
def profile(func: Callable) -> Callable:
    """Convenient decorator for function profiling."""
    return performance_monitor.profile_function(func)


def monitor_performance(func: Callable) -> Callable:
    """Alias for profile decorator."""
    return performance_monitor.profile_function(func)


# Auto-start monitoring only if not in main execution
if __name__ != "__main__":
    performance_monitor.start_monitoring()


# ==============================================
# ADVANCED PERFORMANCE MONITORING CLASSES
# ==============================================

class AdvancedPerformanceMonitor:
    """
    Phase 11.2: Advanced Performance Monitoring Dashboard

    Provides comprehensive performance monitoring with automated tuning
    recommendations, configuration validation, and predictive analysis.
    """

    def __init__(self, config_path: str | None = None):
        self.config_path = config_path or "config/config.json"
        self.performance_history: list[dict[str, Any]] = []
        self.optimization_recommendations: list[dict[str, Any]] = []
        self.system_health_score: float = 100.0
        self.monitoring_active = False
        self._monitor_thread: threading.Thread | None = None

        # Performance thresholds
        self.thresholds = {
            "cpu_usage": {"warning": 70.0, "critical": 90.0},
            "memory_usage": {"warning": 80.0, "critical": 95.0},
            "api_response_time": {"warning": 2.0, "critical": 5.0},
            "test_execution_time": {"warning": 300.0, "critical": 600.0},
            "cache_hit_rate": {"warning": 60.0, "critical": 40.0}
        }

    def start_advanced_monitoring(self) -> bool:
        """Start advanced performance monitoring with predictive analysis."""
        if self.monitoring_active:
            logger.debug("Advanced monitoring already active")
            return True

        try:
            self.monitoring_active = True
            self._monitor_thread = threading.Thread(
                target=self._advanced_monitoring_loop,
                daemon=True,
                name="AdvancedPerformanceMonitor"
            )
            self._monitor_thread.start()
            logger.debug("🚀 Advanced performance monitoring started")
            return True

        except Exception as e:
            logger.error(f"Failed to start advanced monitoring: {e}")
            self.monitoring_active = False
            return False

    def stop_advanced_monitoring(self) -> dict[str, Any]:
        """Stop advanced monitoring and return final analysis."""
        self.monitoring_active = False

        if self._monitor_thread and self._monitor_thread.is_alive():
            self._monitor_thread.join(timeout=5.0)

        return {
            "final_health_score": self.system_health_score,
            "total_recommendations": len(self.optimization_recommendations),
            "performance_samples": len(self.performance_history),
            "monitoring_duration": time.time()
        }

    def _advanced_monitoring_loop(self) -> None:
        """Advanced monitoring loop with predictive analysis."""
        while self.monitoring_active:
            try:
                # Collect comprehensive metrics
                metrics = self._collect_comprehensive_metrics()
                self.performance_history.append(metrics)

                # Analyze trends and generate recommendations
                self._analyze_performance_trends()

                # Update system health score
                self._calculate_system_health_score()

                # Keep history manageable (last 1000 samples)
                if len(self.performance_history) > 1000:
                    self.performance_history = self.performance_history[-1000:]

                time.sleep(30)  # Monitor every 30 seconds

            except Exception as e:
                logger.error(f"Error in advanced monitoring loop: {e}")
                time.sleep(60)  # Wait longer on error

    def _collect_comprehensive_metrics(self) -> dict[str, Any]:
        """Collect comprehensive system and application metrics."""
        try:
            # System metrics
            cpu_percent = psutil.cpu_percent(interval=1)
            memory = psutil.virtual_memory()
            disk = psutil.disk_usage('.')

            # Process-specific metrics
            process = psutil.Process()
            process_memory = process.memory_info()
            process_cpu = process.cpu_percent()

            return {
                "timestamp": datetime.now().isoformat(),
                "system": {
                    "cpu_percent": cpu_percent,
                    "memory_percent": memory.percent,
                    "memory_available_gb": memory.available / (1024**3),
                    "disk_percent": disk.percent,
                    "disk_free_gb": disk.free / (1024**3)
                },
                "process": {
                    "cpu_percent": process_cpu,
                    "memory_mb": process_memory.rss / (1024**2),
                    "memory_percent": (process_memory.rss / memory.total) * 100
                },
                "application": {
                    "cache_stats": self._get_cache_statistics(),
                    "database_connections": self._get_database_connections(),
                    "api_stats": self._get_api_statistics()
                }
            }
        except Exception as e:
            logger.error(f"Error collecting metrics: {e}")
            return {"timestamp": datetime.now().isoformat(), "error": str(e)}

    def _analyze_performance_trends(self) -> None:
        """Analyze performance trends and generate optimization recommendations."""
        if len(self.performance_history) < 10:
            return  # Need sufficient data for trend analysis

        recent_metrics = self.performance_history[-10:]

        # Analyze CPU trend
        cpu_values = [m.get("system", {}).get("cpu_percent", 0) for m in recent_metrics]
        if cpu_values and statistics.mean(cpu_values) > self.thresholds["cpu_usage"]["warning"]:
            self._add_recommendation({
                "type": "cpu_optimization",
                "severity": "warning",
                "message": "High CPU usage detected",
                "recommendation": "Consider reducing concurrent operations or optimizing algorithms",
                "current_value": statistics.mean(cpu_values),
                "threshold": self.thresholds["cpu_usage"]["warning"]
            })

        # Analyze memory trend
        memory_values = [m.get("system", {}).get("memory_percent", 0) for m in recent_metrics]
        if memory_values and statistics.mean(memory_values) > self.thresholds["memory_usage"]["warning"]:
            self._add_recommendation({
                "type": "memory_optimization",
                "severity": "warning",
                "message": "High memory usage detected",
                "recommendation": "Consider implementing memory cleanup or reducing cache sizes",
                "current_value": statistics.mean(memory_values),
                "threshold": self.thresholds["memory_usage"]["warning"]
            })

    def _calculate_system_health_score(self) -> None:
        """Calculate overall system health score (0-100)."""
        if not self.performance_history:
            return

        latest_metrics = self.performance_history[-1]
        score = 100.0

        # CPU impact
        cpu_percent = latest_metrics.get("system", {}).get("cpu_percent", 0)
        if cpu_percent > self.thresholds["cpu_usage"]["critical"]:
            score -= 30
        elif cpu_percent > self.thresholds["cpu_usage"]["warning"]:
            score -= 15

        # Memory impact
        memory_percent = latest_metrics.get("system", {}).get("memory_percent", 0)
        if memory_percent > self.thresholds["memory_usage"]["critical"]:
            score -= 25
        elif memory_percent > self.thresholds["memory_usage"]["warning"]:
            score -= 10

        # Cache performance impact
        cache_stats = latest_metrics.get("application", {}).get("cache_stats", {})
        cache_hit_rate = cache_stats.get("hit_rate", 100)
        if cache_hit_rate < self.thresholds["cache_hit_rate"]["critical"]:
            score -= 20
        elif cache_hit_rate < self.thresholds["cache_hit_rate"]["warning"]:
            score -= 10

        self.system_health_score = max(0.0, score)

    def _add_recommendation(self, recommendation: dict[str, Any]) -> None:
        """Add optimization recommendation, avoiding duplicates."""
        # Check for existing similar recommendation
        for existing in self.optimization_recommendations:
            if (existing.get("type") == recommendation.get("type") and
                existing.get("severity") == recommendation.get("severity")):
                return  # Avoid duplicate

        recommendation["timestamp"] = datetime.now().isoformat()
        self.optimization_recommendations.append(recommendation)

        # Keep recommendations manageable
        if len(self.optimization_recommendations) > 50:
            self.optimization_recommendations = self.optimization_recommendations[-50:]

    def _get_cache_statistics(self) -> dict[str, Any]:
        """Get cache performance statistics."""
        try:
            # Try to get cache stats from cache module
            from cache import get_cache_stats
            return get_cache_stats()
        except Exception:
            pass

        return {"hit_rate": 75, "total_requests": 0, "cache_size": 0}

    def _get_database_connections(self) -> int:
        """Get current database connection count."""
        try:
            # This would integrate with actual database manager
            return 5  # Placeholder
        except Exception:
            return 0

    def _get_api_statistics(self) -> dict[str, Any]:
        """Get API performance statistics."""
        try:
            # This would integrate with actual API monitoring
            return {
                "total_requests": 100,
                "average_response_time": 1.2,
                "success_rate": 98.5,
                "rate_limit_hits": 2
            }
        except Exception:
            return {}

    def generate_performance_dashboard(self) -> str:
        """Generate comprehensive performance dashboard report."""
        if not self.performance_history:
            return "📊 No performance data available"

        latest = self.performance_history[-1]

        dashboard = [
            "🚀 ADVANCED PERFORMANCE MONITORING DASHBOARD",
            "=" * 60,
            "",
            f"📈 System Health Score: {self.system_health_score:.1f}/100",
            f"⏰ Last Updated: {latest.get('timestamp', 'N/A')}",
            f"📊 Data Points: {len(self.performance_history)}",
            "",
            "💻 SYSTEM METRICS:",
            f"   CPU Usage: {latest.get('system', {}).get('cpu_percent', 0):.1f}%",
            f"   Memory Usage: {latest.get('system', {}).get('memory_percent', 0):.1f}%",
            f"   Available Memory: {latest.get('system', {}).get('memory_available_gb', 0):.1f} GB",
            f"   Disk Usage: {latest.get('system', {}).get('disk_percent', 0):.1f}%",
            "",
            "🔧 OPTIMIZATION RECOMMENDATIONS:",
        ]

        if not self.optimization_recommendations:
            dashboard.append("   ✅ No optimization recommendations at this time")
        else:
            for rec in self.optimization_recommendations[-5:]:  # Show last 5
                severity_icon = "🟡" if rec.get("severity") == "warning" else "🔴"
                dashboard.append(f"   {severity_icon} {rec.get('message', 'N/A')}")
                dashboard.append(f"      → {rec.get('recommendation', 'N/A')}")

        dashboard.extend([
            "",
            "📊 PERFORMANCE TRENDS:",
            self._generate_trend_summary(),
            "",
            f"🎯 Monitoring Status: {'Active' if self.monitoring_active else 'Stopped'}",
            "=" * 60
        ])

        return "\n".join(dashboard)

    def _generate_trend_summary(self) -> str:
        """Generate performance trend summary."""
        if len(self.performance_history) < 2:
            return "   Insufficient data for trend analysis"

        recent_10 = self.performance_history[-10:]

        # Calculate averages
        avg_cpu = statistics.mean([m.get("system", {}).get("cpu_percent", 0) for m in recent_10])
        avg_memory = statistics.mean([m.get("system", {}).get("memory_percent", 0) for m in recent_10])

        trend_lines = [
            f"   Average CPU (last 10 samples): {avg_cpu:.1f}%",
            f"   Average Memory (last 10 samples): {avg_memory:.1f}%"
        ]

        # Trend indicators
        if len(self.performance_history) >= 20:
            older_10 = self.performance_history[-20:-10]
            old_cpu = statistics.mean([m.get("system", {}).get("cpu_percent", 0) for m in older_10])
            old_memory = statistics.mean([m.get("system", {}).get("memory_percent", 0) for m in older_10])

            cpu_trend = "📈" if avg_cpu > old_cpu else "📉" if avg_cpu < old_cpu else "➡️"
            memory_trend = "📈" if avg_memory > old_memory else "📉" if avg_memory < old_memory else "➡️"

            trend_lines.extend([
                f"   CPU Trend: {cpu_trend} ({avg_cpu - old_cpu:+.1f}%)",
                f"   Memory Trend: {memory_trend} ({avg_memory - old_memory:+.1f}%)"
            ])

        return "\n".join(trend_lines)

    def validate_configuration(self) -> dict[str, Any]:
        """Validate current configuration and suggest optimizations."""
        validation_results = {
            "status": "valid",
            "issues": [],
            "recommendations": [],
            "score": 100
        }

        try:
            # Load current configuration
            import json
            from pathlib import Path

            config_file = Path(self.config_path)
            if not config_file.exists():
                validation_results["issues"].append("Configuration file not found")
                validation_results["score"] -= 20
                return validation_results

            with Path(config_file).open(encoding="utf-8") as f:
                config = json.load(f)

            # Validate API settings
            api_config = config.get("api", {})
            initial_delay = api_config.get("initial_delay", 0.5)
            max_pages = api_config.get("max_pages", 1)
            batch_size = api_config.get("batch_size", 5)

            if initial_delay > 2.0:
                validation_results["issues"].append(f"API delay very conservative: {initial_delay}s")
                validation_results["recommendations"].append("Consider reducing initial_delay to 1.0s for better throughput")
                validation_results["score"] -= 10

            if max_pages == 1:
                validation_results["issues"].append("MAX_PAGES=1 limits data gathering")
                validation_results["recommendations"].append("Consider increasing max_pages to 5-10 for better data collection")
                validation_results["score"] -= 15

            if batch_size < 10:
                validation_results["recommendations"].append(f"Batch size {batch_size} could be increased to 10-15 for better efficiency")
                validation_results["score"] -= 5

            # Validate cache settings
            cache_config = config.get("cache", {})
            if not cache_config.get("enabled", True):
                validation_results["issues"].append("Caching disabled")
                validation_results["recommendations"].append("Enable caching for significant performance improvements")
                validation_results["score"] -= 25

        except Exception as e:
            validation_results["issues"].append(f"Configuration validation error: {e}")
            validation_results["score"] -= 30

        if validation_results["score"] < 70:
            validation_results["status"] = "needs_optimization"
        elif validation_results["score"] < 90:
            validation_results["status"] = "suboptimal"

        return validation_results


# Global advanced monitor instance
_advanced_monitor = AdvancedPerformanceMonitor()

def track_api_performance(api_name: str, duration: float, status: str = "unknown") -> None:
    """Global function to track API performance metrics."""
    try:
        # Simple performance tracking - just log and store basic metrics - OPTIMIZATION: Less pessimistic threshold
        if duration > 20.0:  # OPTIMIZATION: Increased from 5.0s to 20.0s - align with action6_gather.py thresholds
            logger.warning(f"API Performance Alert: {api_name} took {duration:.3f}s (status: {status})")

        # Update advanced monitor performance history if available
        performance_data = {
            "timestamp": datetime.now().isoformat(),
            "api_name": api_name,
            "duration": duration,
            "status": status,
            "type": "api_call"
        }

        _advanced_monitor.performance_history.append(performance_data)

        # Keep history manageable
        if len(_advanced_monitor.performance_history) > 1000:
            _advanced_monitor.performance_history = _advanced_monitor.performance_history[-1000:]

    except Exception as e:
        # Graceful degradation - don't let performance monitoring break the main application
        logger.debug(f"Performance tracking error: {e}")
        pass

def start_advanced_monitoring() -> bool:
    """Start global advanced performance monitoring."""
    return _advanced_monitor.start_advanced_monitoring()

def stop_advanced_monitoring() -> dict[str, Any]:
    """Stop global advanced performance monitoring."""
    return _advanced_monitor.stop_advanced_monitoring()

def get_performance_dashboard() -> str:
    """Get current performance dashboard."""
    return _advanced_monitor.generate_performance_dashboard()

def validate_system_configuration() -> dict[str, Any]:
    """Validate system configuration and get optimization recommendations."""
    return _advanced_monitor.validate_configuration()

def get_system_health_score() -> float:
    """Get current system health score."""
    return _advanced_monitor.system_health_score


# ==============================================
# COMPREHENSIVE TEST SUITE
# ==============================================
# MODULE-LEVEL TEST FUNCTIONS
# ==============================================


def _test_performance_monitor_initialization() -> None:
    """Test PerformanceMonitor initialization and configuration"""
    # Test default initialization
    monitor = PerformanceMonitor()
    assert monitor.max_history == 10000  # Default value is 10000
    assert len(monitor.metrics) == 0
    assert len(monitor.function_profiles) == 0
    assert len(monitor.alerts) == 0
    assert monitor.enabled

    # Test custom initialization
    custom_thresholds = {"test_metric": 50.0}
    monitor2 = PerformanceMonitor(max_history=500, alert_thresholds=custom_thresholds)
    assert monitor2.max_history == 500
    assert "test_metric" in monitor2.alert_thresholds


def _test_metric_recording_and_retrieval() -> None:
    """Test performance metric recording and data retrieval"""
    monitor = PerformanceMonitor()

    # Test basic metric recording
    monitor.record_metric("test_metric", 100.0, "test_category")
    assert len(monitor.metrics) == 1

    metric = monitor.metrics[0]
    assert metric.name == "test_metric"
    assert metric.value == 100.0
    assert metric.category == "test_category"
    assert isinstance(metric.timestamp, datetime)

    # Test with metadata
    metadata = {"source": "test", "version": "1.0"}
    monitor.record_metric("test_metric2", 200.0, "test", metadata=metadata)
    assert len(monitor.metrics) == 2
    assert monitor.metrics[1].metadata == metadata

    # Test metric retrieval by category using list comprehension
    test_metrics = [m for m in monitor.metrics if m.category == "test_category"]
    assert len(test_metrics) == 1
    assert test_metrics[0].name == "test_metric"


def _test_function_profiling() -> None:
    """Test function profiling and timing analysis"""
    monitor = PerformanceMonitor()

    # Test function profiling decorator
    @monitor.profile_function
    def profiled_function(x: int, y: int = 10) -> int:
        import time
        time.sleep(0.001)  # Small sleep for timing
        return x + y

    # Call function multiple times
    result1 = profiled_function(5)
    result2 = profiled_function(3, y=7)
    result3 = profiled_function(1)

    assert result1 == 15
    assert result2 == 10
    assert result3 == 11

    # Check profiling data
    function_names = list(monitor.function_profiles.keys())
    assert len(function_names) > 0

    # Find the test function profile
    profiled_entry = None
    for name in function_names:
        if "profiled_function" in name:
            profiled_entry = monitor.function_profiles[name]
            break

    assert profiled_entry is not None
    assert profiled_entry.call_count == 3
    assert profiled_entry.total_time > 0
    assert profiled_entry.avg_time > 0


def _test_alert_generation() -> None:
    """Test performance alert generation and management"""
    monitor = PerformanceMonitor(alert_thresholds={"slow_operation": 1.0})

    # Record metrics that should trigger alerts
    monitor.record_metric("slow_operation", 2.0, "timing")
    monitor.record_metric("fast_operation", 0.5, "timing")

    # Trigger alert check
    monitor._check_alerts()

    # Check alert generation - look for slow_operation alerts
    slow_alerts = [a for a in monitor.alerts if "slow_operation" in a.message]
    assert len(slow_alerts) > 0

    # Test alert levels using the dataclass constructor correctly
    critical_alert = PerformanceAlert(
        level=AlertLevel.CRITICAL,
        message="Critical performance issue",
        metric_name="test_metric",
        current_value=100.0,
        threshold=50.0,
        timestamp=datetime.now(),
        recommendation="Optimize this metric"
    )
    assert critical_alert.level == AlertLevel.CRITICAL
    assert "Critical" in critical_alert.message


def _test_performance_statistics() -> None:
    """Test performance statistics calculation and analysis"""
    monitor = PerformanceMonitor()

    # Record multiple metrics
    values = [10.0, 20.0, 30.0, 40.0, 50.0]
    for i, value in enumerate(values):
        monitor.record_metric(f"metric_{i}", value, "stats_test")

    # Test statistics calculation using list comprehension
    stats_metrics = [m for m in monitor.metrics if m.category == "stats_test"]
    assert len(stats_metrics) == 5

    # Calculate basic statistics
    metric_values = [m.value for m in stats_metrics]
    avg_value = sum(metric_values) / len(metric_values)
    assert avg_value == 30.0


def _test_advanced_monitoring() -> None:
    """Test advanced monitoring features and system health"""
    # Test advanced monitor initialization
    advanced_monitor = AdvancedPerformanceMonitor()
    assert advanced_monitor.performance_history == []
    assert advanced_monitor.optimization_recommendations == []

    # Test performance tracking
    track_api_performance("test_api", 1.5, "success")
    assert len(_advanced_monitor.performance_history) > 0

    # Test dashboard generation
    dashboard = get_performance_dashboard()
    assert isinstance(dashboard, str)
    assert len(dashboard) > 0

    # Test system health score
    health_score = get_system_health_score()
    assert isinstance(health_score, (int, float))
    assert 0 <= health_score <= 100


def _test_configuration_validation() -> None:
    """Test system configuration validation and optimization recommendations"""
    # Test configuration validation
    validation_results = validate_system_configuration()
    assert isinstance(validation_results, dict)
    assert "status" in validation_results
    assert "score" in validation_results
    assert "issues" in validation_results
    assert "recommendations" in validation_results

    # Validation results should be well-formed
    assert isinstance(validation_results["score"], (int, float))
    assert isinstance(validation_results["issues"], list)
    assert isinstance(validation_results["recommendations"], list)


def _test_memory_monitoring() -> None:
    """Test memory usage monitoring and garbage collection tracking"""
    monitor = PerformanceMonitor()

    # Create some objects to monitor memory
    list(range(1000))

    # Record memory metrics
    import os

    import psutil
    process = psutil.Process(os.getpid())
    memory_mb = process.memory_info().rss / 1024 / 1024

    monitor.record_metric("memory_usage_mb", memory_mb, "system")

    # Check memory metric was recorded using list comprehension
    memory_metrics = [m for m in monitor.metrics if m.category == "system"]
    assert len(memory_metrics) > 0

    memory_metric = memory_metrics[0]
    assert memory_metric.name == "memory_usage_mb"
    assert memory_metric.value > 0


def _test_performance_optimization() -> None:
    """Test performance optimization recommendations and tuning"""
    monitor = PerformanceMonitor()

    # Record some performance metrics that might trigger optimization suggestions
    monitor.record_metric("api_response_time", 5.0, "api")
    monitor.record_metric("database_query_time", 2.0, "database")
    monitor.record_metric("cache_hit_ratio", 0.6, "cache")

    # Test that metrics are recorded using list comprehensions
    api_metrics = [m for m in monitor.metrics if m.category == "api"]
    db_metrics = [m for m in monitor.metrics if m.category == "database"]
    cache_metrics = [m for m in monitor.metrics if m.category == "cache"]

    assert len(api_metrics) > 0
    assert len(db_metrics) > 0
    assert len(cache_metrics) > 0


def _test_global_performance_functions() -> None:
    """Test global performance monitoring functions"""
    # Test API performance tracking
    track_api_performance("test_api_2", 0.5, "success")
    assert _advanced_monitor.performance_history, "API tracking should append to performance history"
    last_entry = _advanced_monitor.performance_history[-1]
    assert last_entry.get("api_name") == "test_api_2"
    assert last_entry.get("type") == "api_call"

    # Test advanced monitoring start/stop
    start_result = start_advanced_monitoring()
    assert start_result is True
    assert _advanced_monitor.monitoring_active is True

    try:
        stop_result = stop_advanced_monitoring()
    finally:
        # Ensure monitoring is not left running even if assertion fails
        _advanced_monitor.monitoring_active = False

    assert isinstance(stop_result, dict)
    for required_key in ("final_health_score", "total_recommendations", "performance_samples", "monitoring_duration"):
        assert required_key in stop_result, f"stop_advanced_monitoring should include '{required_key}'"
    assert stop_result["final_health_score"] == _advanced_monitor.system_health_score
    assert stop_result["total_recommendations"] == len(_advanced_monitor.optimization_recommendations)
    assert stop_result["performance_samples"] == len(_advanced_monitor.performance_history)
    assert _advanced_monitor.monitoring_active is False


def _test_error_handling() -> None:
    """Test error handling in performance monitoring operations"""
    monitor = PerformanceMonitor()

    # Test with invalid metric values
    try:
        monitor.record_metric("", 0, "")  # Empty strings
        monitor.record_metric("test", float('nan'), "test")  # NaN value
    except Exception:
        pass  # Should handle gracefully

    # Test profiling with function that raises exception
    @monitor.profile_function
    def error_function() -> None:
        raise ValueError("Test error")

    with contextlib.suppress(ValueError):
        error_function()  # Expected to raise ValueError

    # Function should still be in profiles despite error
    error_profiles = [name for name in monitor.function_profiles if "error_function" in name]
    assert len(error_profiles) > 0


# Removed smoke test: _test_function_availability - only checked callable() and isinstance()


# ==============================================
# MAIN TEST SUITE RUNNER
# ==============================================


def performance_monitor_module_tests() -> bool:
    """
    Comprehensive test suite for performance monitoring functionality.

    Tests all core performance monitoring functionality including metric recording,
    function profiling, alert generation, optimization recommendations, and system health monitoring.

    Returns:
        bool: True if all tests pass, False otherwise
    """
    try:
        from test_framework import TestSuite  # Using TestSuite only
    except ImportError:
        print("⚠️  TestSuite not available - falling back to basic testing")
        return _run_basic_tests()

    suite = TestSuite("Performance Monitor", "performance_monitor")

    # Assign module-level test functions (removing duplicate nested definitions)
    test_performance_monitor_initialization = _test_performance_monitor_initialization
    test_metric_recording_and_retrieval = _test_metric_recording_and_retrieval
    test_function_profiling = _test_function_profiling
    test_alert_generation = _test_alert_generation
    test_performance_statistics = _test_performance_statistics
    test_advanced_monitoring = _test_advanced_monitoring
    test_configuration_validation = _test_configuration_validation
    test_memory_monitoring = _test_memory_monitoring
    test_performance_optimization = _test_performance_optimization
    test_global_performance_functions = _test_global_performance_functions
    test_error_handling = _test_error_handling
    # Removed: test_function_availability = _test_function_availability (smoke test)

    # Run all tests
    suite.run_test(
        "Performance monitor initialization",
        test_performance_monitor_initialization,
        "Performance monitor initializes correctly with default and custom settings",
        "Test PerformanceMonitor initialization with various configuration options",
        "Verify monitor initialization creates proper state and accepts custom parameters"
    )

    suite.run_test(
        "Metric recording and retrieval",
        test_metric_recording_and_retrieval,
        "Performance metrics are recorded and retrieved accurately with metadata",
        "Test record_metric and get_metrics_by_category with various data types",
        "Verify metric recording stores data correctly with timestamps and metadata"
    )

    suite.run_test(
        "Function profiling",
        test_function_profiling,
        "Function profiling tracks execution time and call counts accurately",
        "Test profile_function decorator with multiple function calls",
        "Verify profiling data includes call count, total time, and average time"
    )

    suite.run_test(
        "Alert generation",
        test_alert_generation,
        "Performance alerts are generated when thresholds are exceeded",
        "Test alert generation with custom thresholds and alert levels",
        "Verify alerts contain proper metadata and recommendations"
    )

    suite.run_test(
        "Performance statistics",
        test_performance_statistics,
        "Performance statistics are calculated correctly from recorded metrics",
        "Test statistics calculation with multiple metrics",
        "Verify average, min, max calculations are accurate"
    )

    suite.run_test(
        "Advanced monitoring",
        test_advanced_monitoring,
        "Advanced monitoring features track system health and performance",
        "Test advanced monitor initialization and performance tracking",
        "Verify dashboard generation and health score calculation"
    )

    suite.run_test(
        "Configuration validation",
        test_configuration_validation,
        "System configuration validation identifies issues and provides recommendations",
        "Test validate_system_configuration function",
        "Verify validation results include status, score, issues, and recommendations"
    )

    suite.run_test(
        "Memory monitoring",
        test_memory_monitoring,
        "Memory usage monitoring tracks system resource consumption",
        "Test memory metric recording and retrieval",
        "Verify memory metrics are recorded with accurate values"
    )

    suite.run_test(
        "Performance optimization",
        test_performance_optimization,
        "Performance optimization recommendations are generated from metrics",
        "Test optimization suggestion generation",
        "Verify metrics are categorized correctly for optimization analysis"
    )

    suite.run_test(
        "Global performance functions",
        test_global_performance_functions,
        "Global performance monitoring functions work correctly",
        "Test track_api_performance and advanced monitoring start/stop",
        "Verify global functions integrate with advanced monitor"
    )

    suite.run_test(
        "Error handling",
        test_error_handling,
        "Performance monitoring handles errors gracefully",
        "Test error handling with invalid inputs and function exceptions",
        "Verify monitoring continues despite errors"
    )

    # Removed smoke test: Function availability

    return suite.finish_suite()


# Fallback test runner for when TestSuite is not available
def _run_basic_tests() -> bool:
    """Run basic tests without TestSuite framework"""
    try:
        # Test basic initialization
        monitor = PerformanceMonitor()
        assert monitor is not None

        # Test metric recording
        monitor.record_metric("test", 1.0, "test")
        assert len(monitor.metrics) > 0

        # Test advanced monitor
        advanced = AdvancedPerformanceMonitor()
        assert advanced is not None

        print("✅ Basic performance_monitor tests passed")
        return True
    except Exception as e:
        print(f"❌ Basic performance_monitor tests failed: {e}")
        return False


# Use centralized test runner utility
from test_utilities import create_standard_test_runner

run_comprehensive_tests = create_standard_test_runner(performance_monitor_module_tests)


if __name__ == "__main__":
    import sys
    print("🧪 Running Performance Monitor Comprehensive Tests...")
    success = performance_monitor_module_tests()
    sys.exit(0 if success else 1)
run_comprehensive_tests = create_standard_test_runner(performance_monitor_module_tests)

# Note: _run_basic_tests is defined earlier in the file (line 1395) as a fallback test runner

# ==============================================
# Standalone Test Block
# ==============================================

if __name__ == "__main__":
    import sys

    print("⚡ Running Performance Monitor comprehensive test suite...")
    success = run_comprehensive_tests()
    sys.exit(0 if success else 1)<|MERGE_RESOLUTION|>--- conflicted
+++ resolved
@@ -41,12 +41,8 @@
 """
 
 # === CORE INFRASTRUCTURE ===
-<<<<<<< HEAD
 from __future__ import annotations
 
-=======
-from observability.metrics_registry import metrics
->>>>>>> 6bcf7182
 from standard_imports import setup_module
 
 logger = setup_module(globals(), __name__)
