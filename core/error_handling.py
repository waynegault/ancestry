--- conflicted
+++ resolved
@@ -34,15 +34,7 @@
 from dataclasses import dataclass, field
 from enum import Enum
 from functools import wraps
-<<<<<<< HEAD
 from typing import Any, Optional
-=======
-from typing import Any, Callable, Optional, ParamSpec, TypeVar
-
-# Type variables for decorators
-P = ParamSpec('P')
-R = TypeVar('R')
->>>>>>> 6bcf7182
 
 # === ENHANCED CIRCUIT BREAKER CONFIGURATION ===
 
