--- conflicted
+++ resolved
@@ -26,15 +26,7 @@
 from datetime import datetime, timedelta
 from enum import Enum
 from functools import wraps
-<<<<<<< HEAD
 from typing import Any, Optional
-=======
-from typing import Any, Callable, Optional, ParamSpec, TypeVar, cast
-
-P = ParamSpec("P")
-R = TypeVar("R")
-
->>>>>>> 6bcf7182
 
 logger = logging.getLogger(__name__)
 
@@ -59,13 +51,8 @@
     operation_name: str
     attempt_number: int = 1
     max_attempts: int = 3
-<<<<<<< HEAD
     last_error: Exception | None = None
     error_history: list[Exception] = field(default_factory=list)
-=======
-    last_error: Optional[Exception] = None
-    error_history: list[Exception] = field(default_factory=list)  # type: ignore[misc]
->>>>>>> 6bcf7182
     start_time: datetime = field(default_factory=datetime.now)
     partial_results: list[Any] = field(default_factory=list)  # type: ignore[misc]
     recovery_strategy: RecoveryStrategy = RecoveryStrategy.EXPONENTIAL_BACKOFF
@@ -187,11 +174,7 @@
 
 def _handle_partial_success(
     operation_name: str,
-<<<<<<< HEAD
     partial_success_handler: Callable | None,
-=======
-    partial_success_handler: Optional[Callable[[list[Any], Exception], Any]],
->>>>>>> 6bcf7182
     context: 'ErrorContext',
     last_exception: Exception,
 ) -> Any:
@@ -210,11 +193,7 @@
 def _handle_retry_failure(
     operation_name: str,
     max_attempts: int,
-<<<<<<< HEAD
     partial_success_handler: Callable | None,
-=======
-    partial_success_handler: Optional[Callable[[list[Any], Exception], Any]],
->>>>>>> 6bcf7182
     context: 'ErrorContext',
     last_exception: Exception,
 ) -> Any:
@@ -237,15 +216,9 @@
     max_delay: float = 60.0,
     recovery_strategy: RecoveryStrategy = RecoveryStrategy.EXPONENTIAL_BACKOFF,
     retryable_exceptions: tuple[type[Exception], ...] = (Exception,),
-<<<<<<< HEAD
     partial_success_handler: Callable | None = None,
     user_guidance: dict[type[Exception], str] | None = None
 ):
-=======
-    partial_success_handler: Optional[Callable[[list[Any], Exception], Any]] = None,
-    user_guidance: Optional[dict[type[Exception], str]] = None,
-) -> Callable[[Callable[P, R]], Callable[P, R]]:
->>>>>>> 6bcf7182
     """
     Decorator for enhanced error recovery with multiple strategies.
 
