--- conflicted
+++ resolved
@@ -93,42 +93,7 @@
             },
         }
 
-<<<<<<< HEAD
     def get(self, service: str, endpoint: str, key: str) -> Any | None:
-=======
-    def _emit_cache_operation(self, service: str, endpoint: str, operation: str) -> None:
-        """Record cache operation metrics with safe fallbacks."""
-
-        safe_service = service or "unknown"
-        safe_endpoint = endpoint or "unknown"
-        safe_operation = operation or "unknown"
-        try:
-            metrics().cache_operations.inc(safe_service, safe_endpoint, safe_operation)
-        except Exception:
-            logger.debug("Failed to record cache operation metric", exc_info=True)
-
-    def _update_cache_hit_ratio(self, service: str, endpoint: str) -> None:
-        """Update cache hit ratio gauge for provided service/endpoint."""
-
-        safe_service = service or "unknown"
-        safe_endpoint = endpoint or "unknown"
-        hits = 0
-        misses = 0
-        try:
-            service_stats = self._stats.get(safe_service)
-            if service_stats:
-                endpoint_stats = service_stats.get("endpoints", {}).get(safe_endpoint)
-                if endpoint_stats:
-                    hits = endpoint_stats.get("hits", 0)
-                    misses = endpoint_stats.get("misses", 0)
-            total = hits + misses
-            ratio = (hits / total) if total else 0.0
-            metrics().cache_hit_ratio.set(safe_service, safe_endpoint, ratio)
-        except Exception:
-            logger.debug("Failed to update cache hit ratio", exc_info=True)
-
-    def get(self, service: str, endpoint: str, key: str) -> Optional[Any]:
->>>>>>> 6bcf7182
         """
         Retrieve a cached value if it exists and hasn't expired.
 
