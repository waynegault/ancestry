--- conflicted
+++ resolved
@@ -30,11 +30,7 @@
 from __future__ import annotations
 
 import logging
-<<<<<<< HEAD
 from collections.abc import Callable
-=======
-import sys
->>>>>>> 6bcf7182
 from datetime import datetime, timedelta
 from pathlib import Path
 from threading import Lock
@@ -79,13 +75,8 @@
         name: str,
         threshold: int = 5,
         recovery_timeout_sec: int | float = 60,
-<<<<<<< HEAD
         session_manager: Any | None = None,
     ):
-=======
-        session_manager: Optional[Any] = None,
-    ) -> None:
->>>>>>> 6bcf7182
         """Initialize circuit breaker.
 
         Args:
