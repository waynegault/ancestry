--- conflicted
+++ resolved
@@ -9,11 +9,10 @@
 
 # === CORE INFRASTRUCTURE ===
 import sys
+import os
 
 # Add parent directory to path for standard_imports
-from pathlib import Path
-
-parent_dir = str(Path(__file__).resolve().parent.parent)
+parent_dir = os.path.dirname(os.path.dirname(os.path.abspath(__file__)))
 if parent_dir not in sys.path:
     sys.path.insert(0, parent_dir)
 
@@ -22,17 +21,27 @@
 logger = setup_module(globals(), __name__)
 
 # === PHASE 4.1: ENHANCED ERROR HANDLING ===
+from error_handling import (
+    retry_on_failure,
+    circuit_breaker,
+    timeout_protection,
+    graceful_degradation,
+    error_context,
+    AncestryException,
+    RetryableError,
+    NetworkTimeoutError,
+    AuthenticationExpiredError,
+    APIRateLimitError,
+    ErrorContext,
+)
 
 logger = setup_module(globals(), __name__)
 
 # === STANDARD LIBRARY IMPORTS ===
-<<<<<<< HEAD
-import threading
-=======
 import logging
 import os
->>>>>>> 8cf54f6f
 import time
+from contextlib import contextmanager
 from pathlib import Path
 from typing import Optional
 
@@ -44,10 +53,10 @@
 )
 from selenium.webdriver.remote.webdriver import WebDriver
 
-from chromedriver import init_webdvr
-
 # === LOCAL IMPORTS ===
 from config.config_manager import ConfigManager
+from chromedriver import init_webdvr
+from selenium_utils import export_cookies
 from utils import nav_to_page
 
 # === MODULE CONFIGURATION ===
@@ -62,18 +71,14 @@
 class BrowserManager:
     """Manages browser/WebDriver operations and state."""
 
-    def __init__(self) -> None:
+    def __init__(self):
         """Initialize the BrowserManager."""
         self.driver: DriverType = None
         self.driver_live: bool = False
         self.browser_needed: bool = False
         self.session_start_time: Optional[float] = None
 
-        # MASTER BROWSER LOCK - Single lock for ALL browser operations
-        # This prevents race conditions between refresh, cookie access, navigation, etc.
-        self._master_browser_lock = threading.RLock()  # Reentrant lock for nested calls
-
-        logger.debug("BrowserManager initialized with unified master browser lock")
+        logger.debug("BrowserManager initialized")
 
     def start_browser(self, action_name: Optional[str] = None) -> bool:
         """
@@ -87,62 +92,34 @@
         """
         logger.debug(f"Starting browser for action: {action_name or 'Unknown'}")
 
-        # Use master browser lock for thread safety
-        with self._master_browser_lock:
-            try:
-                if self.is_session_valid():
-                    logger.debug("Browser already running and valid")
-                    return True
-
-                logger.debug("Initializing WebDriver instance...")
-                self.driver = init_webdvr()
-
-                if not self.driver:
-                    logger.error(
-                        "WebDriver initialization failed (init_webdvr returned None)."
-                    )
-                    return False
-
-                logger.debug("WebDriver initialization successful.")
-
-                # Navigate to base URL to stabilize
-                logger.debug(
-                    f"Navigating to Base URL ({config_schema.api.base_url}) to stabilize..."
+        try:
+            if self.is_session_valid():
+                logger.debug("Browser already running and valid")
+                return True
+
+            logger.debug("Initializing WebDriver instance...")
+            self.driver = init_webdvr()
+
+            if not self.driver:
+                logger.error(
+                    "WebDriver initialization failed (init_webdvr returned None)."
                 )
-                # Optimization: if already at base URL, skip re-navigation
-                try:
-                    current = self.driver.current_url or ""
-                    base = (config_schema.api.base_url or "").rstrip("/")
-                    if current.startswith(base):
-                        logger.debug("Already at base URL; skipping stabilization navigation")
-                    elif not nav_to_page(self.driver, config_schema.api.base_url):
-                        logger.error(
-                            f"Failed to navigate to base URL: {config_schema.api.base_url}"
-                        )
-                        self.close_browser()
-                        return False
-                except Exception:
-                    if not nav_to_page(self.driver, config_schema.api.base_url):
-                        logger.error(
-                            f"Failed to navigate to base URL: {config_schema.api.base_url}"
-                        )
-                        self.close_browser()
-                        return False
-
-
-                if not nav_to_page(self.driver, config_schema.api.base_url):
-                    logger.error(
-                        f"Failed to navigate to base URL: {config_schema.api.base_url}"
-                    )
-                    self.close_browser()
-                    return False
-
-<<<<<<< HEAD
-                # Mark as live and set timing
-                self.driver_live = True
-                self.browser_needed = True
-                self.session_start_time = time.time()
-=======
+                return False
+
+            logger.debug("WebDriver initialization successful.")
+
+            # Navigate to base URL to stabilize
+            logger.debug(
+                f"Navigating to Base URL ({config_schema.api.base_url}) to stabilize..."
+            )
+
+            if not nav_to_page(self.driver, config_schema.api.base_url):
+                logger.error(
+                    f"Failed to navigate to base URL: {config_schema.api.base_url}"
+                )
+                self.close_browser()
+                return False
+
             # Try to load saved cookies after navigating to base URL
             try:
                 from utils import _load_login_cookies
@@ -163,45 +140,33 @@
             self.driver_live = True
             self.browser_needed = True
             self.session_start_time = time.time()
->>>>>>> 8cf54f6f
-
-                logger.debug("Browser session started successfully")
-                return True
-
+
+            logger.debug("Browser session started successfully")
+            return True
+
+        except Exception as e:
+            logger.error(f"Failed to start browser: {e}", exc_info=True)
+            self.close_browser()
+            return False
+
+    def close_browser(self) -> None:
+        """Close the browser and cleanup resources."""
+        logger.debug("Closing browser session...")
+
+        if self.driver:
+            try:
+                self.driver.quit()
+                logger.debug("WebDriver quit successfully")
             except Exception as e:
-                logger.error(f"Failed to start browser: {e}", exc_info=True)
-                self.close_browser()
-                return False
-
-    def close_browser(self) -> None:
-        """Close the browser and cleanup resources with enhanced error handling."""
-        logger.debug("Closing browser session...")
-
-        # Use master browser lock for thread safety
-        with self._master_browser_lock:
-            if self.driver:
-                try:
-                    # First try to close gracefully
-                    self.driver.quit()
-                    logger.debug("WebDriver quit successfully")
-                except Exception as e:
-                    logger.warning(f"Error quitting WebDriver gracefully: {e}")
-
-                    # Force cleanup if graceful quit failed
-                    try:
-                        if hasattr(self.driver, 'service') and self.driver.service:
-                            self.driver.service.stop()
-                            logger.debug("WebDriver service stopped forcefully")
-                    except Exception as service_e:
-                        logger.warning(f"Error stopping WebDriver service: {service_e}")
-
-            # Always reset state regardless of quit success
-            self.driver = None
-            self.driver_live = False
-            self.browser_needed = False
-            self.session_start_time = None
-
-            logger.debug("Browser session closed and state reset")
+                logger.warning(f"Error quitting WebDriver: {e}")
+
+        # Reset state
+        self.driver = None
+        self.driver_live = False
+        self.browser_needed = False
+        self.session_start_time = None
+
+        logger.debug("Browser session closed")
 
     def is_session_valid(self) -> bool:
         """
@@ -210,29 +175,9 @@
         Returns:
             bool: True if session is valid, False otherwise
         """
-        # Use master browser lock for thread safety
-        with self._master_browser_lock:
-            if not self.driver or not self.driver_live:
-                return False
-
-<<<<<<< HEAD
-            try:
-                # Try a simple operation to check if driver is responsive
-                _ = self.driver.current_url
-                return True
-            except (
-                InvalidSessionIdException,
-                NoSuchWindowException,
-                WebDriverException,
-            ) as e:
-                logger.warning(f"Browser session invalid: {e}")
-                self.driver_live = False
-                return False
-            except Exception as e:
-                logger.error(f"Unexpected error checking session validity: {e}")
-                self.driver_live = False
-                return False
-=======
+        if not self.driver or not self.driver_live:
+            return False
+
         try:
             # Try a simple operation to check if driver is responsive
             _ = self.driver.current_url
@@ -249,7 +194,6 @@
             logger.error(f"Unexpected error checking session validity: {e}")
             self.driver_live = False
             return False
->>>>>>> 8cf54f6f
 
     def ensure_driver_live(self, action_name: Optional[str] = None) -> bool:
         """
@@ -269,14 +213,12 @@
             logger.debug(f"Browser session is valid for action: {action_name}")
             return True
 
-        # Removed duplicate logging - start_browser will log the action
+        logger.debug(f"Starting browser session for action: {action_name}")
         return self.start_browser(action_name)
 
-    def get_cookies(self, cookie_names: list[str], timeout: int = 60) -> bool:
+    def get_cookies(self, cookie_names: list, timeout: int = 60) -> bool:
         """
         Check if specified cookies are present in browser session.
-
-        Thread-safe implementation to prevent race conditions during browser refresh.
 
         Args:
             cookie_names: List of cookie names to check for
@@ -285,38 +227,36 @@
         Returns:
             bool: True if all specified cookies are found, False otherwise
         """
-        # Use master browser lock to prevent race conditions with browser refresh
-        with self._master_browser_lock:
-            if not self.is_session_valid():
-                logger.error("Cannot check cookies: WebDriver session invalid")
-                return False
-
-            try:
-                start_time = time.time()
-                required_lower = {name.lower() for name in cookie_names}
-
-                while time.time() - start_time < timeout:
-                    if not self.driver:  # Additional safety check
-                        logger.error("WebDriver became None during cookie check")
-                        return False
-
-                    cookies = self.driver.get_cookies()
-                    current_cookies_lower = {
-                        c["name"].lower()
-                        for c in cookies
-                        if isinstance(c, dict) and "name" in c
-                    }
-                    missing_lower = required_lower - current_cookies_lower
-                    if not missing_lower:
-                        logger.debug(f"All required cookies found: {cookie_names}")
-                        return True
-                    time.sleep(0.5)
-
-                logger.warning(f"Timeout waiting for cookies: {list(missing_lower)}")
-                return False
-            except Exception as e:
-                logger.error(f"Error checking cookies: {e}", exc_info=True)
-                return False
+        if not self.is_session_valid():
+            logger.error("Cannot check cookies: WebDriver session invalid")
+            return False
+
+        try:
+            start_time = time.time()
+            required_lower = {name.lower() for name in cookie_names}
+
+            while time.time() - start_time < timeout:
+                if not self.driver:  # Additional safety check
+                    logger.error("WebDriver became None during cookie check")
+                    return False
+
+                cookies = self.driver.get_cookies()
+                current_cookies_lower = {
+                    c["name"].lower()
+                    for c in cookies
+                    if isinstance(c, dict) and "name" in c
+                }
+                missing_lower = required_lower - current_cookies_lower
+                if not missing_lower:
+                    logger.debug(f"All required cookies found: {cookie_names}")
+                    return True
+                time.sleep(0.5)
+
+            logger.warning(f"Timeout waiting for cookies: {list(missing_lower)}")
+            return False
+        except Exception as e:
+            logger.error(f"Error checking cookies: {e}", exc_info=True)
+            return False
 
     def create_new_tab(self) -> Optional[str]:
         """
@@ -349,8 +289,9 @@
                 self.driver.switch_to.window(new_handle)
                 logger.debug(f"Created and switched to new tab: {new_handle}")
                 return new_handle
-            logger.error("Failed to find new tab handle")
-            return None
+            else:
+                logger.error("Failed to find new tab handle")
+                return None
 
         except Exception as e:
             logger.error(f"Error creating new tab: {e}", exc_info=True)
@@ -358,11 +299,11 @@
 
 
 # === Decomposed Helper Functions ===
-def _test_browser_manager_initialization() -> bool:
+def _test_browser_manager_initialization():
     manager = BrowserManager()
     assert manager is not None, "BrowserManager should initialize"
-    assert not manager.driver_live, "Should start with driver_live=False"
-    assert not manager.browser_needed, "Should start with browser_needed=False"
+    assert manager.driver_live == False, "Should start with driver_live=False"
+    assert manager.browser_needed == False, "Should start with browser_needed=False"
     assert manager.driver is None, "Should start with driver=None"
     assert (
         manager.session_start_time is None
@@ -370,7 +311,7 @@
     return True
 
 
-def _test_method_availability() -> bool:
+def _test_method_availability():
     manager = BrowserManager()
     required_methods = [
         "start_browser",
@@ -387,57 +328,57 @@
     return True
 
 
-def _test_session_validation_no_driver() -> bool:
+def _test_session_validation_no_driver():
     manager = BrowserManager()
     result = manager.is_session_valid()
-    assert not result, "Should return False when no driver exists"
-    return True
-
-
-def _test_ensure_driver_not_needed() -> bool:
+    assert result == False, "Should return False when no driver exists"
+    return True
+
+
+def _test_ensure_driver_not_needed():
     manager = BrowserManager()
     manager.browser_needed = False
     result = manager.ensure_driver_live("test_action")
-    assert result, "Should return True when browser not needed"
-    return True
-
-
-def _test_cookie_check_invalid_session() -> bool:
+    assert result == True, "Should return True when browser not needed"
+    return True
+
+
+def _test_cookie_check_invalid_session():
     manager = BrowserManager()
     result = manager.get_cookies(["test_cookie"])
-    assert not result, "Should return False for invalid session"
-    return True
-
-
-def _test_close_browser_no_driver() -> bool:
+    assert result == False, "Should return False for invalid session"
+    return True
+
+
+def _test_close_browser_no_driver():
     manager = BrowserManager()
     manager.close_browser()
     assert manager.driver is None, "Driver should remain None"
-    assert not manager.driver_live, "driver_live should be False"
-    return True
-
-
-def _test_state_management() -> bool:
+    assert manager.driver_live == False, "driver_live should be False"
+    return True
+
+
+def _test_state_management():
     manager = BrowserManager()
     manager.browser_needed = True
-    assert manager.browser_needed, "browser_needed should be modifiable"
+    assert manager.browser_needed == True, "browser_needed should be modifiable"
     manager.close_browser()
-    assert not manager.browser_needed, "close_browser should reset browser_needed"
-    return True
-
-
-def _test_configuration_access() -> bool:
+    assert manager.browser_needed == False, "close_browser should reset browser_needed"
+    return True
+
+
+def _test_configuration_access():
     assert config_schema is not None, "config_schema should be available"
     assert logger is not None, "Logger should be initialized"
     return True
 
 
-def _test_initialization_performance() -> bool:
+def _test_initialization_performance():
     import time
 
     start_time = time.time()
     for _ in range(100):
-        BrowserManager()
+        manager = BrowserManager()
     end_time = time.time()
     total_time = end_time - start_time
     assert (
@@ -446,7 +387,7 @@
     return True
 
 
-def _test_exception_handling() -> bool:
+def _test_exception_handling():
     manager = BrowserManager()
     try:
         manager.is_session_valid()
@@ -454,11 +395,11 @@
         result = manager.create_new_tab()
         assert result is None, "create_new_tab should return None for invalid session"
     except Exception as e:
-        raise AssertionError(f"Methods should handle invalid state gracefully: {e}") from e
-    return True
-
-
-def browser_manager_module_tests() -> bool:
+        assert False, f"Methods should handle invalid state gracefully: {e}"
+    return True
+
+
+def run_comprehensive_tests() -> bool:
     """
     Comprehensive test suite for browser_manager.py (decomposed).
     """
@@ -539,79 +480,7 @@
             "Call various browser methods without valid driver and verify no exceptions are raised",
             "Test error handling and graceful degradation for browser operations",
         )
-
-        # === PHASE 4: REAL BROWSER CONCURRENCY TESTS ===
-        def test_real_browser_concurrency():
-            """Test real browser instances under concurrent access patterns."""
-            import threading
-            from unittest.mock import Mock, patch
-
-            # Test with mock browser to avoid actual browser creation in tests
-            with patch('core.browser_manager.init_webdvr') as mock_init, \
-                 patch('core.browser_manager.nav_to_page', return_value=True):
-                mock_driver = Mock()
-                mock_driver.current_url = "https://ancestry.com"
-                mock_driver.get_cookies.return_value = [{'name': 'test', 'value': 'value'}]
-                mock_driver.execute_script.return_value = "complete"
-                mock_init.return_value = mock_driver
-
-                browser_manager = BrowserManager()
-
-                # Test concurrent browser operations
-                results = []
-                errors = []
-
-                def concurrent_browser_operation(thread_id):
-                    try:
-                        # Start browser
-                        success = browser_manager.start_browser(f"ConcurrencyTest-{thread_id}")
-                        if success:
-                            # Check session validity
-                            valid = browser_manager.is_session_valid()
-                            if valid:
-                                # Get cookies (the originally failing operation)
-                                browser_manager.driver.get_cookies()
-                                results.append(f"Thread-{thread_id}: Success")
-                            else:
-                                errors.append(f"Thread-{thread_id}: Invalid session")
-                        else:
-                            errors.append(f"Thread-{thread_id}: Failed to start browser")
-                    except Exception as e:
-                        errors.append(f"Thread-{thread_id}: Exception - {e}")
-
-                # Run 5 concurrent threads
-                threads = []
-                for i in range(5):
-                    t = threading.Thread(target=concurrent_browser_operation, args=(i,))
-                    threads.append(t)
-                    t.start()
-
-                # Wait for all threads to complete
-                for t in threads:
-                    t.join()
-
-                # Verify results
-                assert len(errors) == 0, f"Concurrency test should have no errors, got: {errors}"
-                assert len(results) == 5, f"Should have 5 successful operations, got: {len(results)}"
-
-                # Clean up
-                browser_manager.close_browser()
-
-        suite.run_test(
-            "Real Browser Concurrency",
-            test_real_browser_concurrency,
-            "Real browser instances under concurrent access patterns",
-            "Test real browser instances under concurrent access patterns with thread safety",
-            "Verify master browser lock prevents race conditions in concurrent browser operations",
-        )
-
         return suite.finish_suite()
-
-
-# Use centralized test runner utility
-from test_utilities import create_standard_test_runner
-
-run_comprehensive_tests = create_standard_test_runner(browser_manager_module_tests)
 
 
 if __name__ == "__main__":
