--- conflicted
+++ resolved
@@ -29,11 +29,7 @@
 # === STANDARD LIBRARY IMPORTS ===
 import json
 import sys
-<<<<<<< HEAD
-from collections.abc import Callable
-=======
 from collections.abc import Mapping, Sequence
->>>>>>> 6bcf7182
 from concurrent.futures import ThreadPoolExecutor, as_completed
 from datetime import datetime, timedelta, timezone
 from typing import Any, Literal, Optional, cast
@@ -332,13 +328,8 @@
         )
 
     def _process_conversations_response(
-<<<<<<< HEAD
         self, response_data: dict, my_profile_id: str
     ) -> tuple[list[dict[str, Any]], str | None]:
-=======
-        self, response_data: Mapping[str, Any], my_profile_id: str
-    ) -> tuple[list[dict[str, Any]], Optional[str]]:
->>>>>>> 6bcf7182
         """Process API response and extract conversations. Returns (conversations, forward_cursor)."""
         conversations_raw = response_data.get("conversations", [])
         all_conversations_processed: list[dict[str, Any]] = []
@@ -433,13 +424,7 @@
 
     # End of _get_all_conversations_api
 
-<<<<<<< HEAD
     def _validate_conversation_data(self, conv_data: dict[str, Any]) -> tuple[str, dict] | None:
-=======
-    def _validate_conversation_data(
-        self, conv_data: Mapping[str, Any]
-    ) -> Optional[tuple[str, dict[str, Any]]]:
->>>>>>> 6bcf7182
         """Validate conversation data and extract basic info."""
         conversation_id = str(conv_data.get("id", "")).strip()
         last_message_data_raw = conv_data.get("last_message", {})
@@ -455,13 +440,7 @@
         last_message_data = cast(dict[str, Any], last_message_data_raw)
         return conversation_id, last_message_data
 
-<<<<<<< HEAD
     def _parse_message_timestamp(self, last_message_data: dict, conversation_id: str) -> datetime | None:
-=======
-    def _parse_message_timestamp(
-        self, last_message_data: Mapping[str, Any], conversation_id: str
-    ) -> Optional[datetime]:
->>>>>>> 6bcf7182
         """Parse and validate message timestamp."""
         last_msg_ts_unix = last_message_data.get("created")
 
@@ -481,16 +460,8 @@
         return None
 
     def _find_other_participant(
-<<<<<<< HEAD
         self, members: list, my_profile_id: str, conversation_id: str
     ) -> tuple[str, str] | None:
-=======
-        self,
-        members: Sequence[dict[str, Any]],
-        my_profile_id: str,
-        conversation_id: str,
-    ) -> Optional[tuple[str, str]]:
->>>>>>> 6bcf7182
         """Find the other participant in the conversation."""
         if len(members) < 2:
             logger.warning(f"Insufficient members ({len(members)}) for ConvID {conversation_id}")
@@ -612,13 +583,8 @@
 
             msg_dict = cast(dict[str, Any], msg_data)
             # Parse timestamp
-<<<<<<< HEAD
             ts_unix = msg_data.get("created")
             msg_timestamp: datetime | None = None
-=======
-            ts_unix = msg_dict.get("created")
-            msg_timestamp: Optional[datetime] = None
->>>>>>> 6bcf7182
             if isinstance(ts_unix, (int, float)):
                 try:
                     msg_timestamp = datetime.fromtimestamp(ts_unix, tz=timezone.utc)
@@ -1222,13 +1188,8 @@
 
 
     def _prefetch_batch_data(
-<<<<<<< HEAD
         self, session: DbSession, all_conversations_batch: list[dict], current_batch_num: int
     ) -> tuple[dict[str, Person], dict[tuple[str, str], ConversationLog], str | None]:
-=======
-        self, session: DbSession, all_conversations_batch: list[dict[str, Any]], current_batch_num: int
-    ) -> tuple[dict[str, Person], dict[tuple[str, str], ConversationLog], Optional[str]]:
->>>>>>> 6bcf7182
         """Prefetch Person and ConversationLog data for batch."""
         batch_conv_ids: list[str] = [
             str(c["conversation_id"]) for c in all_conversations_batch if c.get("conversation_id")
@@ -1301,13 +1262,8 @@
             return {}, {}, "DB Prefetch Error"
 
     def _extract_conversation_identifiers(
-<<<<<<< HEAD
         self, conversation_info: dict
     ) -> tuple[str, str, datetime | None]:
-=======
-        self, conversation_info: dict[str, Any]
-    ) -> tuple[str, str, Optional[datetime]]:
->>>>>>> 6bcf7182
         """Extract key identifiers from conversation info."""
         profile_id_upper = str(conversation_info.get("profile_id", "UNKNOWN")).upper()
         api_conv_id = str(conversation_info.get("conversation_id", ""))
@@ -1384,13 +1340,8 @@
 
     def _should_fetch_based_on_timestamp(
         self,
-<<<<<<< HEAD
         api_latest_ts_aware: datetime | None,
         db_latest_overall: datetime,
-=======
-        api_latest_ts_aware: Optional[datetime],
-        db_latest_overall: Optional[datetime],
->>>>>>> 6bcf7182
         existing_conv_logs: dict[tuple[str, str], ConversationLog],
         api_conv_id: str,
     ) -> bool:
@@ -1415,13 +1366,10 @@
         comp_ts: datetime | None,
         api_latest_ts_aware: datetime | None,
         existing_conv_logs: dict[tuple[str, str], ConversationLog],
-<<<<<<< HEAD
         min_aware_dt: datetime,
     ) -> tuple[bool, bool, str | None]:
-=======
         min_aware_dt: Optional[datetime],
     ) -> tuple[bool, bool, Optional[str]]:
->>>>>>> 6bcf7182
         """Determine if conversation needs fetching based on comparator logic.
 
         Returns: (needs_fetch, stop_processing, stop_reason)
@@ -1450,19 +1398,11 @@
 
 
     def _find_latest_messages(
-<<<<<<< HEAD
         self, context_messages: list[dict], my_pid_lower: str
     ) -> tuple[dict | None, dict | None]:
         """Find latest IN and OUT messages from context."""
         latest_ctx_in: dict | None = None
         latest_ctx_out: dict | None = None
-=======
-        self, context_messages: list[dict[str, Any]], my_pid_lower: Optional[str]
-    ) -> tuple[Optional[dict[str, Any]], Optional[dict[str, Any]]]:
-        """Find latest IN and OUT messages from context."""
-        latest_ctx_in: Optional[dict[str, Any]] = None
-        latest_ctx_out: Optional[dict[str, Any]] = None
->>>>>>> 6bcf7182
 
         for msg in reversed(context_messages):
             author_lower = str(msg.get("author", ""))
@@ -1476,13 +1416,8 @@
         return latest_ctx_in, latest_ctx_out
 
     def _downgrade_if_non_actionable(
-<<<<<<< HEAD
         self, label: str | None, messages: list[dict], my_pid_lower: str
     ) -> str | None:
-=======
-        self, label: Optional[str], messages: list[dict[str, Any]], my_pid_lower: str
-    ) -> Optional[str]:
->>>>>>> 6bcf7182
         """Downgrade PRODUCTIVE label if message lacks actionable cues."""
         try:
             if (not label) or label != "PRODUCTIVE":
@@ -1515,13 +1450,8 @@
             return label
 
     def _classify_message_with_ai(
-<<<<<<< HEAD
         self, context_messages: list[dict], my_pid_lower: str, api_conv_id: str
     ) -> str | None:
-=======
-        self, context_messages: list[dict[str, Any]], my_pid_lower: Optional[str], api_conv_id: str
-    ) -> Optional[str]:
->>>>>>> 6bcf7182
         """Classify message using AI with recovery and guardrails."""
         if not my_pid_lower:
             logger.warning(f"Cannot classify message for {api_conv_id}: my_pid_lower is None")
@@ -1606,13 +1536,8 @@
         self,
         conversation_id: str,
         direction: MessageDirectionEnum,
-<<<<<<< HEAD
         ai_sentiment: str | None,
         existing_logs: list[Any],
-=======
-        ai_sentiment: Optional[str],
-        existing_logs: dict[tuple[str, str], Any],
->>>>>>> 6bcf7182
         timestamp: datetime,
     ) -> Any | None:  # ConversationPhaseEnum imported at runtime
         """
@@ -1774,16 +1699,11 @@
             )
             return self._default_follow_up_payload()
 
-<<<<<<< HEAD
         follow_up_data: dict[str, Any] | None
         if isinstance(result, dict) and "response" in result:
             follow_up_data = result.get("response")  # type: ignore[assignment]
         else:
             follow_up_data = result if isinstance(result, dict) else None
-=======
-        follow_up_data: Optional[dict[str, Any]]
-        follow_up_data = result.get("response") if "response" in result else result  # type: ignore[assignment]
->>>>>>> 6bcf7182
 
         if not isinstance(follow_up_data, dict):
             logger.warning(
@@ -2077,15 +1997,9 @@
         self,
         person_id: int,
         conversation_id: str,
-<<<<<<< HEAD
         task_title: str,
         task_body: str | None,
         due_date: datetime | None,
-=======
-        task_title: Optional[str],
-        task_body: Optional[str],
-        due_date: Optional[datetime],
->>>>>>> 6bcf7182
         urgency_level: str = "standard",
     ) -> bool:
         """
@@ -2173,19 +2087,11 @@
         people_id: int,
         message_content: str,
         timestamp: datetime,
-<<<<<<< HEAD
         ai_sentiment: str | None = None,
         conversation_phase: Any | None = None,
         follow_up_due_date: datetime | None = None,
         awaiting_response_from: str | None = None,
     ) -> dict:
-=======
-        ai_sentiment: Optional[str] = None,
-        conversation_phase: Optional[Any] = None,
-        follow_up_due_date: Optional[datetime] = None,
-        awaiting_response_from: Optional[str] = None,
-    ) -> dict[str, Any]:
->>>>>>> 6bcf7182
         """
         Create conversation log upsert dictionary.
 
@@ -2563,11 +2469,7 @@
 
     def _process_in_message(
         self,
-<<<<<<< HEAD
         latest_ctx_in: dict | None,
-=======
-        latest_ctx_in: Optional[dict[str, Any]],
->>>>>>> 6bcf7182
         api_conv_id: str,
         people_id: int,
         ctx: ConversationProcessingContext,
@@ -2657,11 +2559,7 @@
 
     def _process_out_message(
         self,
-<<<<<<< HEAD
         latest_ctx_out: dict | None,
-=======
-        latest_ctx_out: Optional[dict[str, Any]],
->>>>>>> 6bcf7182
         api_conv_id: str,
         people_id: int,
         ctx: ConversationProcessingContext,
@@ -2719,11 +2617,7 @@
         all_conversations_batch: list[dict[str, Any]],
         ctx: ConversationProcessingContext,
         items_processed_before_stop: int,
-<<<<<<< HEAD
     ) -> tuple[list[dict], dict[str, str], bool, str | None]:
-=======
-    ) -> tuple[list[dict[str, Any]], dict[str, str], bool, Optional[str]]:
->>>>>>> 6bcf7182
         """First pass: Identify which conversations need context fetching.
 
         Returns: (conversations_needing_fetch, skip_map, should_stop, stop_reason)
@@ -2776,11 +2670,7 @@
         )
         return conversations_needing_fetch, skip_map, False, None
 
-<<<<<<< HEAD
     def _fetch_single_conversation_context(self, api_conv_id: str) -> tuple[str, list[dict] | None]:
-=======
-    def _fetch_single_conversation_context(self, api_conv_id: str) -> tuple[str, Optional[list[dict[str, Any]]]]:
->>>>>>> 6bcf7182
         """Fetch context for a single conversation. Used by parallel fetching.
 
         Returns: (api_conv_id, context_messages or None)
@@ -2805,13 +2695,8 @@
 
     def _fetch_conversation_contexts_batch(
         self,
-<<<<<<< HEAD
         conversations_needing_fetch: list[dict],
     ) -> dict[str, list[dict] | None]:
-=======
-        conversations_needing_fetch: list[dict[str, Any]],
-    ) -> dict[str, Optional[list[dict[str, Any]]]]:
->>>>>>> 6bcf7182
         """Fetch conversation contexts for all conversations in the list.
 
         Phase 3 Optimization: Supports parallel fetching based on parallel_workers config.
@@ -2875,13 +2760,8 @@
     def _second_pass_process_conversations(
         self,
         session: DbSession,
-<<<<<<< HEAD
         conversations_needing_fetch: list[dict],
         context_map: dict[str, list[dict] | None],
-=======
-        conversations_needing_fetch: list[dict[str, Any]],
-        context_map: dict[str, Optional[list[dict[str, Any]]]],
->>>>>>> 6bcf7182
         ctx: ConversationProcessingContext,
         ai_classified_count: int,
     ) -> tuple[int, int]:
@@ -3118,13 +2998,8 @@
         return False, None, current_limit
 
     def _fetch_and_validate_batch(
-<<<<<<< HEAD
         self, current_limit: int, next_cursor: str | None
     ) -> tuple[bool, str | None, list | None, str | None]:
-=======
-        self, current_limit: Optional[int], next_cursor: Optional[str]
-    ) -> tuple[bool, Optional[str], Optional[list[dict[str, Any]]], Optional[str]]:
->>>>>>> 6bcf7182
         """Fetch batch from API and validate. Returns (should_stop, stop_reason, batch, next_cursor)."""
         if not current_limit:
             logger.error("current_limit is None, cannot fetch batch")
@@ -3170,11 +3045,7 @@
     def _fetch_and_process_batch(
         self,
         state: dict[str, Any],
-<<<<<<< HEAD
     ) -> tuple[bool, str | None, list[Any], str | None]:
-=======
-    ) -> tuple[bool, Optional[str], list[dict[str, Any]], Optional[str]]:
->>>>>>> 6bcf7182
         """Fetch and process batch. Returns (should_stop, stop_reason, batch, next_cursor)."""
         # Check preconditions
         should_stop, stop_reason_check, current_limit = self._check_batch_preconditions(
