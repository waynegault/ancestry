--- conflicted
+++ resolved
@@ -1,49 +1,13 @@
 #!/usr/bin/env python3
+
 """
-Live API Research & Real-Time Genealogical Discovery Engine
-
-Advanced real-time genealogical research platform that leverages Ancestry's live
-API infrastructure for dynamic family tree exploration, comprehensive relationship
-analysis, and intelligent genealogical data discovery with sophisticated scoring
-algorithms and real-time research capabilities for professional genealogical work.
-
-Real-Time Research Capabilities:
-• Live API integration with Ancestry's comprehensive genealogical databases
-• Real-time family tree exploration with dynamic relationship discovery
-• Advanced search capabilities with intelligent query optimization
-• Comprehensive person and family data retrieval with detailed metadata
-• Real-time relationship analysis with kinship calculation and validation
-• Dynamic scoring algorithms with configurable weighting and similarity metrics
-
-API Intelligence:
-• Sophisticated API endpoint management with intelligent request routing
-• Advanced caching strategies for optimal performance and rate limit compliance
-• Real-time data validation and quality assessment with error correction
-• Intelligent retry logic with exponential backoff for resilient API interactions
-• Comprehensive API response parsing with structured data extraction
-• Advanced filtering and search optimization for targeted research queries
-
-Research Enhancement:
-• Intelligent research workflow automation with guided discovery processes
-• Real-time relationship path calculation with detailed explanation generation
-• Advanced match scoring with genealogical relevance and confidence metrics
-• Comprehensive family tree analysis with multi-generational mapping
-• Integration with GEDCOM data for cross-validation and enhancement
-• Export capabilities for seamless integration with genealogical research tools
-
-Performance & Reliability:
-Built on robust API management architecture with comprehensive error handling,
-intelligent rate limiting, and real-time progress tracking for optimal user
-experience during extensive live genealogical research operations.
-- format_relationship_path: Display relationship paths between individuals
-
-Quality Score: Well-documented module with comprehensive API integration,
-error handling, caching optimization, and extensive test coverage for
-genealogical research workflows.
+Action 11: Ancestry API Search and Family Analysis
+
+Searches Ancestry API for individuals, displays detailed person information,
+analyzes family relationships, and generates comprehensive genealogical reports
+with relationship path calculations and family tree visualization.
 """
 
-<<<<<<< HEAD
-=======
 # === CORE INFRASTRUCTURE ===
 from standard_imports import (
     setup_module,
@@ -61,12 +25,10 @@
 # === STANDARD LIBRARY IMPORTS ===
 import argparse
 import json
->>>>>>> 8cf54f6f
 import logging
 import os
+import re  # Added for robust lifespan splitting
 import sys
-<<<<<<< HEAD
-=======
 import time
 # import urllib.parse  # Not used
 from datetime import datetime
@@ -995,24 +957,818 @@
 
 # End of _select_top_candidate
 
->>>>>>> 8cf54f6f
-
-# Add current directory to path for imports
-from pathlib import Path
-from typing import Any, Callable, Optional
-
-current_dir = str(Path(__file__).resolve().parent)
-if current_dir not in sys.path:
-    sys.path.insert(0, current_dir)
-
-# Core imports
-from standard_imports import setup_module
-from test_framework import Colors, TestSuite
-
-<<<<<<< HEAD
-# === MODULE SETUP ===
-logger = setup_module(globals(), __name__)
-=======
+
+# Display initial comparison (Uses 'gender_match' key)
+def _display_initial_comparison(
+    selected_candidate: Dict,  # The processed candidate dictionary with scoring information
+    search_criteria: Dict[str, Any],  # The user's search criteria
+):
+    """
+    Displays a formatted comparison between search criteria and the top matching candidate.
+    Shows each field side by side with the points awarded for that field match.
+    """
+    # Step 1: Extract the overall score, field scores, and scoring reasons
+    score = selected_candidate.get("score", 0.0)  # Total score for this candidate
+    field_scores = selected_candidate.get("field_scores", {})  # Individual field scores
+    reasons = selected_candidate.get(
+        "reasons", []
+    )  # Text explanations for points awarded
+    candidate_data = selected_candidate.get(
+        "parsed_suggestion", {}
+    )  # Candidate's data fields
+
+    # Step 2: Extract search criteria and candidate values for comparison
+    # Default to "N/A" if a field is missing
+    na = "N/A"
+
+    # Search criteria values (what the user entered)
+    sc_fn = search_criteria.get("first_name", na)  # First name
+    sc_sn = search_criteria.get("surname", na)  # Surname/last name
+    sc_gn = str(search_criteria.get("gender", na)).upper()  # Gender (M/F)
+    sc_by = str(search_criteria.get("birth_year", na))  # Birth year
+    sc_bp = search_criteria.get("birth_place", na)  # Birth place
+    sc_dy = str(search_criteria.get("death_year", na))  # Death year
+    sc_dp = search_criteria.get("death_place", na)  # Death place
+
+    # Candidate values (what was found in the API)
+    c_fn = candidate_data.get("first_name", na)  # First name
+    c_sn = candidate_data.get("surname", na)  # Surname/last name
+    c_gn = str(candidate_data.get("gender", na)).upper()  # Gender (M/F)
+    c_by = str(candidate_data.get("birth_year", na))  # Birth year
+    c_bp = candidate_data.get("birth_place", na)  # Birth place
+    c_dy = str(candidate_data.get("death_year", na))  # Death year
+    c_dp = candidate_data.get("death_place", na)  # Death place
+
+    # Step 3: Map each scoring reason to its corresponding field for display
+    # This allows us to show the specific reason points were awarded for each field
+    field_to_reason = {}
+    for reason in reasons:
+        # Match each reason text to the appropriate field
+        if "First Name" in reason or "Contains First Name" in reason:
+            field_to_reason["First Name"] = reason
+        elif "Last Name" in reason or "Contains Surname" in reason:
+            field_to_reason["Last Name"] = reason
+        elif "Bonus Both Names" in reason:
+            field_to_reason["Name Bonus"] = reason
+        elif "Gender Match" in reason:
+            field_to_reason["Gender"] = reason
+        elif "Birth Year" in reason or "Exact Birth Year" in reason:
+            field_to_reason["Birth Year"] = reason
+        elif "Birth Place" in reason or "Contains Birth Place" in reason:
+            field_to_reason["Birth Place"] = reason
+        elif "Bonus Birth Info" in reason:
+            field_to_reason["Birth Bonus"] = reason
+        elif "Death Dates" in reason or "Death Year" in reason:
+            field_to_reason["Death Year"] = reason
+        elif "Death Places" in reason or "Death Place" in reason:
+            field_to_reason["Death Place"] = reason
+        elif "Bonus Death Info" in reason:
+            field_to_reason["Death Bonus"] = reason
+
+    # Step 4: Display the top match header with name and total score
+    display_name = candidate_data.get("full_name_disp", "Unknown")
+    print(f"=== {display_name} (score: {score:.0f}) ===\n")
+
+    # First Name comparison
+    first_name_score = field_scores.get(
+        "givn", 0
+    )  # Points awarded for first name match
+    first_name_reason = field_to_reason.get(
+        "First Name", ""
+    )  # Reason text for first name
+    # Extract the points and reason from the reason text
+    points_match = re.search(r"\((\d+)pts", first_name_reason)
+    # Format the points and reason for display
+    points_str = (
+        f"({first_name_score}pts)"  # If no reason text, just show the score
+        if not points_match
+        else f"({points_match.group(1)}pts {first_name_reason.split('(')[0].strip()})"  # Show points and reason
+    )
+    # Display the first name comparison
+    print(f"First Name: {sc_fn} vs {c_fn} {points_str}")
+
+    # Last Name comparison
+    last_name_score = field_scores.get("surn", 0)  # Points awarded for last name match
+    last_name_reason = field_to_reason.get("Last Name", "")  # Reason text for last name
+    points_match = re.search(r"\((\d+)pts", last_name_reason)
+    points_str = (
+        f"({last_name_score}pts)"
+        if not points_match
+        else f"({points_match.group(1)}pts {last_name_reason.split('(')[0].strip()})"
+    )
+    print(f"Last Name: {sc_sn} vs {c_sn} {points_str}")
+
+    # Name Bonus (additional points when both first and last names match)
+    name_bonus_score = field_scores.get(
+        "bonus", 0
+    )  # Bonus points for matching both names
+    name_bonus_reason = field_to_reason.get(
+        "Name Bonus", ""
+    )  # Reason text for name bonus
+    # Only display name bonus if points were awarded
+    if name_bonus_score > 0:
+        points_match = re.search(r"\((\d+)pts", name_bonus_reason)
+        points_str = (
+            f"({name_bonus_score}pts)"
+            if not points_match
+            else f"({points_match.group(1)}pts {name_bonus_reason.split('(')[0].strip()})"
+        )
+        print(f"Name Bonus:  {points_str}")
+
+    # Gender comparison
+    gender_score = field_scores.get(
+        "gender_match", 0
+    )  # Points awarded for gender match
+    gender_reason = field_to_reason.get("Gender", "")  # Reason text for gender
+    points_match = re.search(r"\((\d+)pts", gender_reason)
+    points_str = (
+        f"({gender_score}pts)"
+        if not points_match
+        else f"({points_match.group(1)}pts {gender_reason.split('(')[0].strip()})"
+    )
+    # Format gender values, handling None/empty values gracefully
+    sc_gn_disp = (
+        sc_gn.lower() if sc_gn and sc_gn.lower() not in ["none", "n/a"] else "none"
+    )
+    c_gn_disp = c_gn.lower() if c_gn and c_gn.lower() not in ["none", "n/a"] else "none"
+    # Display gender in lowercase for consistency
+    print(f"Gender: {sc_gn_disp} vs {c_gn_disp} {points_str}")
+
+    # Birth Year comparison
+    birth_year_score = field_scores.get(
+        "byear", 0
+    )  # Points awarded for birth year match
+    birth_year_reason = field_to_reason.get(
+        "Birth Year", ""
+    )  # Reason text for birth year
+    points_match = re.search(r"\((\d+)pts", birth_year_reason)
+    points_str = (
+        f"({birth_year_score}pts)"
+        if not points_match
+        else f"({points_match.group(1)}pts {birth_year_reason.split('(')[0].strip()})"
+    )
+    print(f"Birth Year: {sc_by} vs {c_by} {points_str}")
+
+    # Birth Place comparison
+    birth_place_score = field_scores.get(
+        "bplace", 0
+    )  # Points awarded for birth place match
+    birth_place_reason = field_to_reason.get(
+        "Birth Place", ""
+    )  # Reason text for birth place
+    points_match = re.search(r"\((\d+)pts", birth_place_reason)
+    points_str = (
+        f"({birth_place_score}pts)"
+        if not points_match
+        else f"({points_match.group(1)}pts {birth_place_reason.split('(')[0].strip()})"
+    )
+    print(f"Birth Place: {sc_bp} vs {c_bp} {points_str}")
+
+    # Birth Bonus (additional points when both birth year and birth place match)
+    birth_bonus_score = field_scores.get("bbonus", 0)  # Bonus points for birth info
+    birth_bonus_reason = field_to_reason.get(
+        "Birth Bonus", ""
+    )  # Reason text for birth bonus
+    # Only display birth bonus if points were awarded
+    if birth_bonus_score > 0:
+        points_match = re.search(r"\((\d+)pts", birth_bonus_reason)
+        points_str = (
+            f"({birth_bonus_score}pts)"
+            if not points_match
+            else f"({points_match.group(1)}pts {birth_bonus_reason.split('(')[0].strip()})"
+        )
+        print(f"Birth Bonus:  {points_str}")
+
+    # Death Year comparison
+    # Combine scores from death year and death date fields
+    death_year_score = field_scores.get("dyear", 0) + field_scores.get("ddate", 0)
+    death_year_reason = field_to_reason.get(
+        "Death Year", ""
+    )  # Reason text for death year
+    points_match = re.search(r"\((\d+)pts", death_year_reason)
+    points_str = (
+        f"({death_year_score}pts)"
+        if not points_match
+        else f"({points_match.group(1)}pts {death_year_reason.split('(')[0].strip()})"
+    )
+    # Format death year values to show "none" for missing values
+    sc_dy_disp = "none" if sc_dy.lower() == "none" or sc_dy.lower() == "n/a" else sc_dy
+    c_dy_disp = "none" if c_dy.lower() == "none" or c_dy.lower() == "n/a" else c_dy
+    print(f"Death Year: {sc_dy_disp} vs {c_dy_disp} {points_str}")
+
+    # Death Place comparison
+    death_place_score = field_scores.get(
+        "dplace", 0
+    )  # Points awarded for death place match
+    death_place_reason = field_to_reason.get(
+        "Death Place", ""
+    )  # Reason text for death place
+    points_match = re.search(r"\((\d+)pts", death_place_reason)
+    points_str = (
+        f"({death_place_score}pts)"
+        if not points_match
+        else f"({points_match.group(1)}pts {death_place_reason.split('(')[0].strip()})"
+    )
+    # Format death place values to show "none" for missing values
+    sc_dp_disp = (
+        "none"
+        if sc_dp is None or sc_dp.lower() == "none" or sc_dp.lower() == "n/a"
+        else sc_dp
+    )
+    c_dp_disp = (
+        "none"
+        if c_dp is None or c_dp.lower() == "none" or c_dp.lower() == "n/a"
+        else c_dp
+    )
+    print(f"Death Place: {sc_dp_disp} vs {c_dp_disp} {points_str}")
+
+    # Death Bonus (additional points when both death year and death place match)
+    death_bonus_score = field_scores.get("dbonus", 0)  # Bonus points for death info
+    death_bonus_reason = field_to_reason.get(
+        "Death Bonus", ""
+    )  # Reason text for death bonus
+    # Only display death bonus if points were awarded
+    if death_bonus_score > 0:
+        points_match = re.search(r"\((\d+)pts", death_bonus_reason)
+        points_str = (
+            f"({death_bonus_score}pts)"
+            if not points_match
+            else f"({points_match.group(1)}pts {death_bonus_reason.split('(')[0].strip()})"
+        )
+        print(f"Death Bonus:  {points_str}")
+
+    print("")  # Add a blank line at the end
+
+
+# End of _display_initial_comparison
+
+
+# Detailed Info Extraction (Only called if proceeding to supplementary info)
+def _extract_best_name_from_details(
+    person_research_data: Dict, candidate_raw: Dict
+) -> str:
+    """Extracts the best available name from detailed API response."""
+    best_name = "Unknown"
+    name_formatter = format_name if callable(format_name) else lambda x: str(x).title()
+    logger.debug(
+        f"_extract_best_name (Detail): Input keys={list(person_research_data.keys())}"
+    )
+    person_full_name = person_research_data.get("PersonFullName")
+    if person_full_name and person_full_name != "Valued Relative":
+        best_name = person_full_name
+        logger.debug(f"Using PersonFullName: '{best_name}'")
+    if best_name == "Unknown":
+        person_facts_list = person_research_data.get("PersonFacts", [])
+        if isinstance(person_facts_list, list):
+            name_fact = next(
+                (
+                    f
+                    for f in person_facts_list
+                    if isinstance(f, dict)
+                    and f.get("TypeString") == "Name"
+                    and not f.get("IsAlternate")
+                ),
+                None,
+            )
+            if (
+                name_fact
+                and name_fact.get("Value")
+                and name_fact.get("Value") != "Valued Relative"
+            ):
+                best_name = name_fact.get("Value", "Unknown")
+                logger.debug(f"Using Name Fact: '{best_name}'")
+    if best_name == "Unknown":
+        first_name_comp = person_research_data.get("FirstName", "")
+        last_name_comp = person_research_data.get("LastName", "")
+        constructed_name = ""
+        if first_name_comp or last_name_comp:
+            constructed_name = f"{first_name_comp} {last_name_comp}".strip()
+        if constructed_name and len(constructed_name) > 1:
+            best_name = constructed_name
+            logger.debug(f"Using Constructed Name: '{best_name}'")
+    if best_name == "Unknown":
+        cand_name = candidate_raw.get("FullName")  # Fallback to initial suggestion name
+        if cand_name and cand_name != "Unknown":
+            best_name = cand_name
+            logger.debug(f"Using Fallback Suggestion Name: '{best_name}'")
+    if not best_name or best_name == "Valued Relative":
+        best_name = "Unknown"
+    elif callable(name_formatter):
+        best_name = name_formatter(best_name)
+    return best_name
+
+
+# End of _extract_best_name_from_details
+
+
+def _extract_detailed_info(person_research_data: Dict, candidate_raw: Dict) -> Dict:
+    """Extracts detailed information from the 'personResearch' dictionary."""
+    extracted = {}
+    logger.debug("Extracting details from person_research_data...")
+    clean_param = lambda p: (p.strip().lower() if p and isinstance(p, str) else None)
+    clean_display_func = (
+        _clean_display_date
+        if callable(_clean_display_date)
+        else lambda x: str(x) if x else "N/A"
+    )
+    if not isinstance(person_research_data, dict):
+        logger.error("Invalid input to _extract_detailed_info.")
+        return {}
+    person_facts_list = person_research_data.get("PersonFacts", [])
+    if not isinstance(person_facts_list, list):
+        logger.warning(f"PersonFacts not list: {type(person_facts_list)}")
+        person_facts_list = []
+    logger.debug(f"Found {len(person_facts_list)} items in PersonFacts.")
+    # Name
+    best_name = _extract_best_name_from_details(person_research_data, candidate_raw)
+    extracted["name"] = best_name
+    logger.info(f"Final Extracted Detail Name: {best_name}")
+    # Gender
+    gender_str = person_research_data.get("PersonGender")
+    if not gender_str:
+        gender_fact = next(
+            (
+                f
+                for f in person_facts_list
+                if isinstance(f, dict)
+                and f.get("TypeString") == "Gender"
+                and not f.get("IsAlternate")
+            ),
+            None,
+        )
+    if gender_fact and gender_fact.get("Value"):
+        gender_str = gender_fact.get("Value")
+        logger.debug(f"Using Gender fact: '{gender_str}'")
+    extracted["gender_str"] = gender_str
+    extracted["gender"] = None
+    gender_lower = None
+    if gender_str and isinstance(gender_str, str):
+        gender_lower = gender_str.lower()
+    if gender_lower == "male":
+        extracted["gender"] = "m"
+    elif gender_lower == "female":
+        extracted["gender"] = "f"
+    elif gender_lower in ["m", "f"]:
+        extracted["gender"] = gender_lower
+    else:
+        logger.warning(f"Unrecognized gender: '{gender_str}'")
+    logger.info(
+        f"Final Extracted Detail Gender: {extracted['gender']} (from '{gender_str}')"
+    )
+    # Living Status
+    is_living_val = person_research_data.get("IsPersonLiving")
+    death_date_obj_for_living_check = None
+    if isinstance(is_living_val, bool):
+        extracted["is_living"] = is_living_val
+    else:
+        logger.debug("IsPersonLiving missing/invalid. Inferring from Death fact.")
+        _, _, death_date_obj_for_living_check = _extract_fact_data(
+            person_facts_list, "Death"
+        )
+    if death_date_obj_for_living_check is None:
+        extracted["is_living"] = True
+        logger.debug("No death fact, assuming living=True.")
+    else:
+        extracted["is_living"] = False
+        logger.debug("Death fact found, assuming living=False.")
+    logger.info(f"Is Living: {extracted['is_living']}")
+    # Birth/Death
+    birth_date_str, birth_place, birth_date_obj = _extract_fact_data(
+        person_facts_list, "Birth"
+    )
+    death_date_str, death_place, death_date_obj = _extract_fact_data(
+        person_facts_list, "Death"
+    )
+    extracted["birth_date_str"] = birth_date_str
+    extracted["birth_place"] = birth_place
+    extracted["birth_date_obj"] = birth_date_obj
+    extracted["birth_year"] = birth_date_obj.year if birth_date_obj else None
+    extracted["birth_date_disp"] = clean_display_func(birth_date_str)
+    logger.info(
+        f"Birth Details: Date='{extracted['birth_date_disp']}', Place='{birth_place or 'N/A'}', ParsedObj={birth_date_obj}"
+    )
+    extracted["death_date_str"] = death_date_str
+    extracted["death_place"] = death_place
+    extracted["death_date_obj"] = death_date_obj
+    extracted["death_year"] = death_date_obj.year if death_date_obj else None
+    extracted["death_date_disp"] = clean_display_func(death_date_str)
+    if death_date_obj and extracted.get("is_living") is True:
+        logger.warning(
+            "Death date found, but IsPersonLiving=True. Overriding is_living=False."
+        )
+        extracted["is_living"] = False
+    logger.info(
+        f"Death Details: Date='{extracted['death_date_disp']}', Place='{death_place or 'N/A'}', ParsedObj={death_date_obj}"
+    )
+    # Family Data
+    family_data = person_research_data.get("PersonFamily", {})
+    if not isinstance(family_data, dict):
+        logger.warning(f"PersonFamily not dict: {type(family_data)}")
+        family_data = {}
+    extracted["family_data"] = family_data
+    logger.info(f"Family Data Keys: {list(extracted['family_data'].keys())}")
+    # IDs
+    extracted["person_id"] = person_research_data.get("PersonId") or candidate_raw.get(
+        "PersonId"
+    )
+    extracted["tree_id"] = person_research_data.get("TreeId") or candidate_raw.get(
+        "TreeId"
+    )
+    extracted["user_id"] = person_research_data.get("UserId") or candidate_raw.get(
+        "UserId"
+    )
+    logger.info(
+        f"IDs: PersonId='{extracted['person_id']}', TreeId='{extracted['tree_id']}', UserId='{extracted['user_id']}'"
+    )
+    # Name Components
+    extracted["first_name"] = clean_param(person_research_data.get("FirstName"))
+    extracted["surname"] = clean_param(person_research_data.get("LastName"))
+    parts = []
+    if not extracted["first_name"] and best_name != "Unknown":
+        parts = best_name.split()
+    if parts:
+        extracted["first_name"] = clean_param(parts[0])
+    if len(parts) > 1 and not extracted["surname"]:
+        extracted["surname"] = clean_param(parts[-1])
+    logger.debug(
+        f"Extracted name components for detail scoring: First='{extracted['first_name']}', Sur='{extracted['surname']}'"
+    )
+    return extracted
+
+
+# End of _extract_detailed_info
+
+
+# Detailed scoring (Uses 'gender_match' key via fallback scorer)
+def _score_detailed_match(
+    extracted_info: Dict, search_criteria: Dict[str, Any]
+) -> Tuple[float, Dict, List[str]]:
+    """Calculates final match score based on detailed info. Uses fallback scorer if gedcom_utils unavailable."""
+    scoring_func = calculate_match_score if GEDCOM_SCORING_AVAILABLE else None
+    if not GEDCOM_SCORING_AVAILABLE:
+        logger.warning(
+            "Gedcom scoring unavailable for detailed match. Using simple fallback."
+        )
+    scoring_weights = dict(config_schema.common_scoring_weights) if config_schema else {}
+    name_flex = getattr(config_schema, "name_flexibility", 2)
+    date_flexibility_value = getattr(config_schema, "date_flexibility", 2)
+    date_flex = {"year_match_range": int(date_flexibility_value)}
+    clean_param = lambda p: (p.strip().lower() if p and isinstance(p, str) else None)
+    # Prepare data for scoring function
+    candidate_processed_data = {
+        "norm_id": extracted_info.get("person_id"),
+        "display_id": extracted_info.get("person_id"),
+        "first_name": extracted_info.get("first_name"),
+        "surname": extracted_info.get("surname"),
+        "full_name_disp": extracted_info.get("name"),
+        "gender_norm": extracted_info.get("gender"),
+        "birth_year": extracted_info.get("birth_year"),
+        "birth_date_obj": extracted_info.get("birth_date_obj"),
+        "birth_place_disp": clean_param(extracted_info.get("birth_place")),
+        "death_year": extracted_info.get("death_year"),
+        "death_date_obj": extracted_info.get("death_date_obj"),
+        "death_place_disp": clean_param(extracted_info.get("death_place")),
+        "is_living": extracted_info.get("is_living", False),
+        "gender": extracted_info.get("gender"),
+        "birth_place": clean_param(extracted_info.get("birth_place")),
+        "death_place": clean_param(extracted_info.get("death_place")),
+    }
+    logger.debug(
+        f"Detailed scoring - Search criteria: {json.dumps(search_criteria, default=str)}"
+    )
+    logger.debug(
+        f"Detailed scoring - Candidate data: {json.dumps(candidate_processed_data, default=str)}"
+    )
+    score = 0.0
+    field_scores = {}
+    reasons_list = ["API Detail Match"]
+    try:
+        logger.debug(
+            f"Calculating detailed score using {getattr(scoring_func, '__name__', 'Unknown')}..."
+        )
+        if (
+            GEDCOM_SCORING_AVAILABLE
+            and scoring_func == calculate_match_score
+            and scoring_func is not None
+        ):
+            score, field_scores, reasons = scoring_func(
+                search_criteria,
+                candidate_processed_data,
+                scoring_weights,
+                name_flexibility=name_flex if isinstance(name_flex, dict) else None,
+                date_flexibility=date_flex if isinstance(date_flex, dict) else None,
+            )
+        else:
+            if scoring_func is not None:
+                score, field_scores, reasons = scoring_func(
+                    search_criteria, candidate_processed_data
+                )  # Simple scorer
+            else:
+                logger.error("Scoring function is None")
+        if "API Detail Match" not in reasons:
+            reasons.insert(0, "API Detail Match")
+            reasons.insert(0, "API Detail Match")
+        reasons_list = reasons
+        logger.info(f"Calculated detailed score: {score:.0f}")
+        # Log detailed score gender key ('gender_match')
+        if "gender_match" in field_scores:
+            logger.debug(
+                f"Detailed Field Score ('gender_match'): {field_scores['gender_match']}"
+            )
+        else:
+            logger.debug("Detailed Field Scores missing 'gender_match' key.")
+    except Exception as e:
+        logger.error(f"Error calculating detailed score: {e}", exc_info=True)
+        logger.warning("Falling back to simple scoring for detailed match.")
+        score, field_scores, reasons_list_fallback = _run_simple_suggestion_scoring(
+            search_criteria, candidate_processed_data
+        )
+        reasons_list = ["API Detail Match", "(Detailed Scoring Error Fallback)"] + [
+            r
+            for r in reasons_list_fallback
+            if r not in ["API Suggest Match", "Fallback Scoring"]
+        ]
+        # Log gender score key from fallback
+        if "gender_match" in field_scores:
+            logger.debug(
+                f"Fallback Detailed Field Score ('gender_match'): {field_scores['gender_match']}"
+            )
+
+    logger.debug(f"Final detailed score: {score:.0f}")
+    logger.debug(f"Final detailed field scores: {field_scores}")
+    logger.debug(f"Final detailed reasons: {reasons_list}")
+    return score, field_scores, reasons_list
+
+
+# End of _score_detailed_match
+
+
+# Family/Relationship Display Functions
+
+def _convert_api_family_to_display_format(api_family: Dict) -> Dict:
+    """Convert API family structure to the format expected by _display_family_info."""
+    display_family = {}
+
+    # Convert parents
+    parents = api_family.get("parents", [])
+    fathers = [p for p in parents if p.get("gender") == "M"]
+    mothers = [p for p in parents if p.get("gender") == "F"]
+    display_family["Fathers"] = fathers
+    display_family["Mothers"] = mothers
+
+    # Convert siblings
+    display_family["Siblings"] = api_family.get("siblings", [])
+    display_family["HalfSiblings"] = api_family.get("half_siblings", [])
+
+    # Convert spouses
+    display_family["Spouses"] = api_family.get("spouses", [])
+
+    # Convert children
+    display_family["Children"] = api_family.get("children", [])
+
+    return display_family
+
+
+def _extract_family_from_relationship_calculation(person_id: str, tree_id: str, session_manager_local) -> Dict:
+    """
+    Extract family data by calling the same Tree Ladder API that's used for relationship calculation.
+    This reuses the working relationship calculation logic to get family member names.
+    """
+    try:
+        from api_utils import call_getladder_api
+
+        logger.debug(f"Calling Tree Ladder API for relationship calculation to extract family data")
+
+        # Use the same URL pattern that works for relationship calculation
+        base_url = f"https://www.ancestry.co.uk/family-tree/person/tree/{tree_id}/person/{person_id}"
+
+        # Call the Tree Ladder API with correct parameters (same as relationship calculation)
+        ladder_response = call_getladder_api(session_manager_local, tree_id, person_id, base_url)
+
+        if not ladder_response:
+            logger.debug("No response from Tree Ladder API")
+            return {}
+
+        logger.debug(f"Tree Ladder API response type: {type(ladder_response)}")
+
+        # The Tree Ladder API returns a string response that contains relationship information
+        if isinstance(ladder_response, str):
+            # Parse the relationship path to extract family member names
+            family_data = _parse_family_from_relationship_text(ladder_response)
+            logger.debug(f"Parsed family data from relationship text: {family_data}")
+            return family_data
+        else:
+            logger.debug("Tree Ladder API response is not a string")
+            return {}
+
+    except Exception as e:
+        logger.debug(f"Error extracting family from relationship calculation: {e}")
+        import traceback
+        logger.debug(f"Traceback: {traceback.format_exc()}")
+        return {}
+
+
+def _extract_family_from_tree_ladder_response(person_id: str, tree_id: str, session_manager_local) -> Dict:
+    """
+    Extract family data from Tree Ladder API response.
+    The Tree Ladder API provides relationship paths that contain family member names.
+    """
+    try:
+        from api_utils import call_getladder_api
+
+        logger.debug(f"Calling Tree Ladder API for person {person_id} in tree {tree_id}")
+
+        # Build the base URL for the Tree Ladder API (without the getladder part)
+        base_url = f"https://www.ancestry.co.uk/family-tree/person/tree/{tree_id}/person/{person_id}"
+
+        # Call the Tree Ladder API with correct parameters
+        ladder_response = call_getladder_api(session_manager_local, tree_id, person_id, base_url)
+
+        if not ladder_response:
+            logger.debug("No response from Tree Ladder API")
+            return {}
+
+        logger.debug(f"Tree Ladder API response type: {type(ladder_response)}")
+        logger.debug(f"Tree Ladder API response content: {ladder_response[:500] if isinstance(ladder_response, str) else str(ladder_response)}")
+
+        # The Tree Ladder API returns a string response that contains relationship information
+        if isinstance(ladder_response, str):
+            family_data = _parse_family_from_ladder_text(ladder_response)
+            logger.debug(f"Parsed family data from Tree Ladder: {family_data}")
+            return family_data
+        else:
+            logger.debug("Tree Ladder API response is not a string")
+            return {}
+
+    except Exception as e:
+        logger.debug(f"Error extracting family from Tree Ladder API: {e}")
+        import traceback
+        logger.debug(f"Traceback: {traceback.format_exc()}")
+        return {}
+
+
+def _parse_family_from_relationship_text(relationship_text: str) -> Dict:
+    """
+    Parse family member information from Tree Ladder relationship text.
+    This parses the formatted relationship path that's already working.
+
+    Example input:
+    "Fraser Gault is Wayne Gault's Uncle:
+    - Fraser Gault's father is James Gault (1906-1988)
+    - James Gault's son is Derrick Wardie Gault
+    - Derrick Wardie Gault's son is Wayne Gordon Gault"
+    """
+    family_data = {
+        "Fathers": [],
+        "Mothers": [],
+        "Siblings": [],
+        "HalfSiblings": [],
+        "Spouses": [],
+        "Children": []
+    }
+
+    try:
+        import re
+
+        logger.debug(f"Parsing relationship text for family data: {relationship_text[:200]}...")
+
+        # Split into lines and process each line
+        lines = relationship_text.split('\n')
+
+        for line in lines:
+            line = line.strip()
+            if not line or line.startswith('===') or line.startswith('Fraser Gault is'):
+                continue
+
+            # Remove leading dash and spaces
+            line = re.sub(r'^-\s*', '', line)
+
+            # Extract father relationships
+            # Pattern: "Fraser Gault's father is James Gault (1906-1988)"
+            father_match = re.search(r"(.+?)'s father is (.+?)(?:\s*\(([^)]+)\))?$", line, re.IGNORECASE)
+            if father_match:
+                child_name = father_match.group(1).strip()
+                father_name = father_match.group(2).strip()
+                lifespan = father_match.group(3).strip() if father_match.group(3) else ""
+
+                if father_name and father_name not in [f.get("name", "") for f in family_data["Fathers"]]:
+                    birth_year, death_year = _extract_years_from_lifespan(lifespan)
+                    family_data["Fathers"].append({
+                        "name": father_name,
+                        "birth_year": birth_year,
+                        "death_year": death_year,
+                        "source": "tree_ladder_relationship"
+                    })
+                    logger.debug(f"Added father from relationship text: {father_name}")
+                continue
+
+            # Extract sibling relationships
+            # Pattern: "James Gault's son is Derrick Wardie Gault"
+            sibling_match = re.search(r"(.+?)'s (?:son|daughter) is (.+?)(?:\s*\(([^)]+)\))?$", line, re.IGNORECASE)
+            if sibling_match:
+                parent_name = sibling_match.group(1).strip()
+                sibling_name = sibling_match.group(2).strip()
+                lifespan = sibling_match.group(3).strip() if sibling_match.group(3) else ""
+
+                # Only add as sibling if it's not the target person themselves
+                if sibling_name and sibling_name not in [s.get("name", "") for s in family_data["Siblings"]]:
+                    birth_year, death_year = _extract_years_from_lifespan(lifespan)
+                    family_data["Siblings"].append({
+                        "name": sibling_name,
+                        "birth_year": birth_year,
+                        "death_year": death_year,
+                        "source": "tree_ladder_relationship"
+                    })
+                    logger.debug(f"Added sibling from relationship text: {sibling_name}")
+                continue
+
+        total_family_members = sum(len(members) for members in family_data.values())
+        logger.debug(f"Extracted {total_family_members} family members from relationship text")
+
+        return family_data
+
+    except Exception as e:
+        logger.debug(f"Error parsing relationship text: {e}")
+        return {}
+
+
+def _parse_family_from_ladder_text(ladder_text: str) -> Dict:
+    """
+    Parse family member information from Tree Ladder API text response.
+    """
+    family_data = {
+        "Fathers": [],
+        "Mothers": [],
+        "Siblings": [],
+        "HalfSiblings": [],
+        "Spouses": [],
+        "Children": []
+    }
+
+    try:
+        import re
+
+        logger.debug(f"Parsing Tree Ladder text: {ladder_text[:200]}...")
+
+        # Look for relationship patterns in the text
+        # Example: "Fraser Gault's father is James Gault (1906-1988)"
+        # Example: "James Gault's son is Derrick Wardie Gault"
+
+        # Extract father relationships
+        father_patterns = [
+            r"(\w+(?:\s+\w+)*)'s father is (\w+(?:\s+\w+)*)(?: \(([^)]+)\))?",
+            r"father of (\w+(?:\s+\w+)*) is (\w+(?:\s+\w+)*)(?: \(([^)]+)\))?"
+        ]
+
+        for pattern in father_patterns:
+            matches = re.findall(pattern, ladder_text, re.IGNORECASE)
+            for match in matches:
+                if len(match) >= 2:
+                    father_name = match[1].strip()
+                    lifespan = match[2].strip() if len(match) > 2 and match[2] else ""
+
+                    if father_name and father_name not in [f.get("name", "") for f in family_data["Fathers"]]:
+                        birth_year, death_year = _extract_years_from_lifespan(lifespan)
+                        family_data["Fathers"].append({
+                            "name": father_name,
+                            "birth_year": birth_year,
+                            "death_year": death_year,
+                            "source": "tree_ladder"
+                        })
+                        logger.debug(f"Added father from Tree Ladder: {father_name}")
+
+        # Extract sibling relationships (sons/daughters of the same father)
+        # Look for patterns like "James Gault's son is Derrick Wardie Gault"
+        sibling_patterns = [
+            r"(\w+(?:\s+\w+)*)'s (?:son|daughter) is (\w+(?:\s+\w+)*)",
+            r"(?:son|daughter) of (\w+(?:\s+\w+)*) is (\w+(?:\s+\w+)*)"
+        ]
+
+        for pattern in sibling_patterns:
+            matches = re.findall(pattern, ladder_text, re.IGNORECASE)
+            for match in matches:
+                if len(match) >= 2:
+                    sibling_name = match[1].strip()
+
+                    if sibling_name and sibling_name not in [s.get("name", "") for s in family_data["Siblings"]]:
+                        family_data["Siblings"].append({
+                            "name": sibling_name,
+                            "birth_year": None,
+                            "death_year": None,
+                            "source": "tree_ladder"
+                        })
+                        logger.debug(f"Added sibling from Tree Ladder: {sibling_name}")
+
+        total_family_members = sum(len(members) for members in family_data.values())
+        logger.debug(f"Extracted {total_family_members} family members from Tree Ladder text")
+
+        return family_data
+
+    except Exception as e:
+        logger.debug(f"Error parsing Tree Ladder text: {e}")
+        return {}
+
+
 def _extract_years_from_lifespan(lifespan: str) -> tuple:
     """Extract birth and death years from lifespan string like '1906-1988'."""
     try:
@@ -3083,1153 +3839,1410 @@
     else:
         return person_research_data
 
->>>>>>> 8cf54f6f
-
-# Import necessary functions for API-based operations
-# Import utility functions from action10
-from action10 import sanitize_input
-from config import config_schema
-from core.session_manager import SessionManager
-from utils import _api_req
-
-# Simple per-run cache for relation ladder and family endpoints
-_relation_ladder_cache: dict[str, dict] = {}
-_edit_relationships_cache: dict[str, dict] = {}
-
-# Module-level variables to cache Fraser's data from Test 3 for reuse in Test 4 & 5
-_cached_fraser_person_id = None
-_cached_fraser_name = None
-
-
-# --- Internal helpers (behavior-preserving refactor; typed; no I/O side effects) ---
-from typing import cast
-
-
-def _get_tree_id(session_manager: SessionManager) -> Optional[str]:
-    """Return the active tree_id from session or test fallback; None if unavailable."""
-    tree_id = getattr(session_manager, "my_tree_id", None)
-    if not tree_id:
-        tree_id = getattr(config_schema.test, "test_tree_id", "")
-    return tree_id or None
-
-
-def _build_treesui_url(session_manager: SessionManager, full_name: str) -> tuple[str, str]:
-    """Build TreesUI persons endpoint URL and return (url, tree_id).
-
-    Raises ValueError if no tree_id is available.
-    """
-    tree_id = _get_tree_id(session_manager)
-    if not tree_id:
-        raise ValueError("No tree ID available for enhanced TreesUI search")
-    base_url = config_schema.api.base_url.rstrip('/')
-    from urllib.parse import quote
-    encoded_name = quote(full_name)
-    endpoint = f"/api/treesui-list/trees/{tree_id}/persons"
-    params = (
-        "name=" + encoded_name
-        + "&fields=EVENTS,GENDERS,KINSHIP,NAMES,RELATIONS"
-        + "&isGetFullPersonObject=true"
+
+# End of _handle_details_phase
+
+
+def _handle_supplementary_info_phase(
+    person_research_data: Optional[Dict],
+    selected_candidate_processed: Dict,
+    session_manager_local: SessionManager,
+):
+    """
+    Simplified to only calculate and display the relationship path.
+    Family details functionality removed to keep Action 11 focused and reliable.
+    """
+    # --- Get Base Info ---
+    base_url = config_schema.api.base_url.rstrip("/")
+    owner_tree_id = getattr(session_manager_local, "my_tree_id", None)
+    owner_profile_id = getattr(session_manager_local, "my_profile_id", None)
+    owner_name = getattr(session_manager_local, "tree_owner_name", "the Tree Owner")
+
+    # Check if owner_tree_id is missing and try to get it from config
+    if not owner_tree_id:
+        config_tree_id = getattr(config_schema.api, "tree_id", None)
+        if config_tree_id:
+            owner_tree_id = config_tree_id
+            # Update the session manager with the tree ID from config
+            session_manager_local.my_tree_id = owner_tree_id
+            logger.info(f"Using tree ID from configuration: {owner_tree_id}")
+
+    # Check if owner_profile_id is missing and try to get it from environment variables
+    if not owner_profile_id:
+        env_profile_id = os.environ.get("MY_PROFILE_ID")
+        if env_profile_id:
+            owner_profile_id = env_profile_id
+            # Update the session manager with the profile ID from environment
+            session_manager_local.my_profile_id = owner_profile_id
+            logger.info(
+                f"Using profile ID from environment variables: {owner_profile_id}"
+            )
+
+    # Check if owner_name is missing and try to get it from environment variables
+    if owner_name == "the Tree Owner":
+        # Try to get from config first
+        config_owner_name = getattr(config_schema, "user_name", None)
+        if (
+            config_owner_name and config_owner_name != "Tree Owner"
+        ):  # Don't use generic default
+            owner_name = config_owner_name
+            # Update the session manager with the owner name from config
+            session_manager_local.tree_owner_name = owner_name
+            logger.info(f"Using tree owner name from configuration: {owner_name}")
+        else:
+            # If not in config, try alternative config location
+            if owner_profile_id:
+                # Try to get from reference person name config
+                alt_config_owner_name = getattr(
+                    config_schema, "reference_person_name", None
+                )
+                owner_name = config_owner_name if config_owner_name else "Tree Owner"
+                session_manager_local.tree_owner_name = owner_name
+                logger.info(f"Using tree owner name from config/default: {owner_name}")
+
+    # --- Skip Family Details Section ---
+    # Action 11 simplified to focus on search, scoring, and relationship calculation only
+    # Family details functionality removed to keep Action 11 focused and reliable
+
+    # Get the person's name for relationship calculation
+    person_name = selected_candidate_processed.get("name", "Unknown")
+
+    # --- Family Details Section Removed ---
+    # Action 11 simplified to focus on search, scoring, and relationship calculation only
+
+    # --- Prepare for Relationship Calculation ---
+    # We'll print the header in the formatted path, so don't print it here
+    # print(f"\n===Relationship Path to {owner_name}===")
+
+    # Initialize variables
+    selected_person_tree_id = None
+    selected_person_global_id = None
+    selected_tree_id = None
+    selected_name = "Selected Person"
+    source_of_ids = "Not Attempted"
+    essential_ids_found = False
+
+    # Attempt 1: Extract from detailed person_research_data
+    if person_research_data:
+        logger.debug(
+            "Attempting to extract relationship IDs from detailed person_research_data..."
+        )
+        source_of_ids = "Detailed Fetch Attempt"
+        raw_cand_for_name_fallback = selected_candidate_processed.get("raw_data", {})
+        temp_person_id = person_research_data.get("PersonId")
+        temp_tree_id = person_research_data.get("TreeId")
+        temp_global_id = person_research_data.get("UserId")
+        temp_name = _extract_best_name_from_details(
+            person_research_data, raw_cand_for_name_fallback
+        )
+        essential_ids_found = bool((temp_person_id and temp_tree_id) or temp_global_id)
+
+        if essential_ids_found:
+            selected_person_tree_id = temp_person_id
+            selected_tree_id = temp_tree_id
+            selected_person_global_id = temp_global_id
+            selected_name = temp_name
+            source_of_ids = "Detailed Fetch Success"
+            logger.debug(
+                f"Using IDs from Detailed Fetch: Name='{selected_name}', PersonID='{selected_person_tree_id}', TreeID='{selected_tree_id}', GlobalID='{selected_person_global_id}'"
+            )
+        else:
+            source_of_ids = "Detailed Fetch Failed (Missing IDs)"
+            logger.debug(
+                "Detailed data fetched, but essential relationship IDs missing. Will attempt fallback."
+            )
+    else:
+        source_of_ids = "Detailed Fetch Skipped (No Data)"
+        logger.debug(
+            "Detailed person_research_data not available. Will attempt fallback for relationship IDs."
+        )
+
+    # Attempt 2: Fallback to raw suggestion data if primary attempt failed
+    if not essential_ids_found:
+        logger.debug(
+            "Attempting to extract relationship IDs from raw suggestion data (Fallback)..."
+        )
+        raw_data = selected_candidate_processed.get("raw_data", {})
+        parsed_sugg = selected_candidate_processed.get("parsed_suggestion", {})
+        if raw_data:
+            temp_person_id = raw_data.get("PersonId")
+            temp_tree_id = raw_data.get("TreeId")
+            temp_global_id = raw_data.get(
+                "UserId"
+            )  # Assuming UserId might be in raw_data for some cases
+            temp_name = parsed_sugg.get(
+                "full_name_disp", raw_data.get("FullName", "Selected Match")
+            )
+            essential_ids_found = bool(
+                (temp_person_id and temp_tree_id) or temp_global_id
+            )
+            if essential_ids_found:
+                selected_person_tree_id = temp_person_id
+                selected_tree_id = temp_tree_id
+                selected_person_global_id = temp_global_id
+                selected_name = temp_name
+                source_of_ids = "Raw Suggestion Fallback Success"
+                logger.debug(
+                    f"Using IDs from Raw Suggestion Fallback: Name='{selected_name}', PersonID='{selected_person_tree_id}', TreeID='{selected_tree_id}', GlobalID='{selected_person_global_id}'"
+                )
+            else:
+                source_of_ids = "Fallback Failed (Missing IDs)"
+                logger.error(
+                    "Fallback failed: Raw suggestion data also missing essential relationship IDs."
+                )
+        else:
+            source_of_ids = "Fallback Failed (No Raw Data)"
+            logger.error(
+                "Critical: Cannot find raw_data for fallback to get relationship IDs."
+            )
+    # End of if not essential_ids_found
+
+    # --- Log Final IDs Being Used ---
+    logger.debug(f"Final IDs for relationship check (Source: {source_of_ids}):")
+    logger.debug(
+        f"  Owner Tree ID         : {owner_tree_id} (Type: {type(owner_tree_id)})"
     )
-    return f"{base_url}{endpoint}?{params}", tree_id
-
-
-def _parse_treesui_response(response: Any) -> list[dict[str, Any]]:
-    """Normalize various possible response shapes into a list of person dicts."""
-    persons: list[dict[str, Any]] = []
-    if not response:
-        return persons
-    if isinstance(response, dict):
-        if "persons" in response and isinstance(response["persons"], list):
-            return cast(list[dict[str, Any]], response["persons"])  # standard shape
-        if "data" in response and isinstance(response["data"], list):
-            return cast(list[dict[str, Any]], response["data"])  # alt shape
-        if isinstance(response, list):  # defensive
-            return cast(list[dict[str, Any]], response)
-        return persons
-    if isinstance(response, list):
-        return cast(list[dict[str, Any]], response)
-    return persons
-
-
-def _extract_person_id(person: dict[str, Any]) -> str:
-    """Extract a person identifier from multiple possible fields."""
-    pid = (person.get("pid") or person.get("personId") or person.get("id") or "")
-    if not pid and "gid" in person:
-        gid = person.get("gid")
-        if isinstance(gid, dict):
-            gv = gid.get("v")
-            if isinstance(gv, str) and ":" in gv:
-                pid = gv.split(":")[0]
-    return cast(str, pid or "")
-
-
-def _format_full_name(candidate: dict[str, Any]) -> str:
-    """Return display name from extracted candidate fields."""
-    return f"{candidate.get('first_name', '')} {candidate.get('surname', '')}".strip()
-
-
-def _initialize_scoring_config() -> tuple[dict[str, Any], dict[str, Any]]:
-    """Initialize scoring configuration."""
-    scoring_weights = config_schema.common_scoring_weights
-    date_flex = {"year_match_range": config_schema.date_flexibility}
-    return scoring_weights, date_flex
-
-
-def _log_debug_info(persons_list: list[dict[str, Any]]) -> None:
-    """Log debug information about the first person for development."""
-    if len(persons_list) > 0:
-        first_person = persons_list[0]
-        logger.debug(f"First person structure: {first_person}")
-        logger.debug(
-            "First person keys: "
-            + (str(list(first_person.keys())) if isinstance(first_person, dict) else 'Not a dict')
-        )
-
-
-def _should_terminate_early(scored_results: list[dict[str, Any]], max_results: int, start_time: float) -> bool:
-    """Check if processing should terminate early."""
-    import time as _time
-    return len(scored_results) >= max_results and (_time.time() - start_time) > 3.0
-
-
-def _score_single_person(
-    person: dict[str, Any],
-    search_criteria: dict[str, Any],
-    scoring_weights: dict[str, Any],
-    date_flex: dict[str, Any]
-) -> Optional[dict[str, Any]]:
-    """Score a single person and return enriched result."""
+    logger.debug(
+        f"  Owner Profile ID      : {owner_profile_id} (Type: {type(owner_profile_id)})"
+    )
+    logger.debug(
+        f"  Selected Person Name  : {selected_name} (Type: {type(selected_name)})"
+    )
+    logger.debug(
+        f"  Selected PersonTreeID : {selected_person_tree_id} (Person's ID within a tree, Type: {type(selected_person_tree_id)})"
+    )
+    logger.debug(
+        f"  Selected TreeID       : {selected_tree_id} (The tree this person belongs to, Type: {type(selected_tree_id)})"
+    )
+    logger.debug(
+        f"  Selected Global ID    : {selected_person_global_id} (Often UserID/ProfileID, Type: {type(selected_person_global_id)})"
+    )
+
+    # --- Determine Relationship Calculation Method ---
+    can_attempt_calculation = essential_ids_found
+    owner_tree_id_str = str(owner_tree_id) if owner_tree_id else None
+    selected_tree_id_str = (
+        str(selected_tree_id) if selected_tree_id else None
+    )  # The tree ID of the selected person
+    owner_profile_id_str = str(owner_profile_id).upper() if owner_profile_id else None
+    selected_global_id_str = (
+        str(selected_person_global_id).upper() if selected_person_global_id else None
+    )
+
+    is_owner = False
+    can_calc_tree_ladder = False  # Using /getladder for same-tree relationships
+    can_calc_discovery_api = (
+        False  # Using Discovery API for cross-tree or general profile relationships
+    )
+
+    relationship_result_data = None
+    api_called_for_rel = "None"  # Renamed for clarity
+    formatted_path = None
+    calculation_performed = False
+
+    if can_attempt_calculation:
+        # Check if selected person is the tree owner
+        is_owner = bool(
+            selected_global_id_str  # Selected person's global ID
+            and owner_profile_id_str  # Owner's global ID (from session)
+            and selected_global_id_str == owner_profile_id_str
+        )
+
+        # Conditions for using Tree Ladder API (/getladder)
+        # Requires both selected person and owner to be in the *same tree* (owner_tree_id_str).
+        # selected_person_tree_id is the ID of the person *within that tree*.
+        can_calc_tree_ladder = bool(
+            owner_tree_id_str  # Owner's tree ID must be known
+            and selected_tree_id_str  # Selected person's tree ID must be known
+            and selected_person_tree_id  # Selected person's ID *within their tree* must be known
+            and selected_tree_id_str
+            == owner_tree_id_str  # Crucially, they must be in the same tree
+        )
+
+        # Conditions for using Discovery Relationship API
+        # Requires global IDs (Profile IDs/UserIDs) for both selected person and owner.
+        can_calc_discovery_api = bool(
+            selected_person_global_id and owner_profile_id_str
+        )
+    # End of if can_attempt_calculation
+
+    logger.debug(f"Relationship calculation checks (Source: {source_of_ids}):")
+    logger.debug(f"  Can Attempt Calc?     : {can_attempt_calculation}")
+    logger.debug(
+        f"  is_owner              : {is_owner} (OwnerG='{owner_profile_id_str}', SelectedG='{selected_global_id_str}')"
+    )
+    logger.debug(
+        f"  can_calc_tree_ladder  : {can_calc_tree_ladder} (OwnerT='{owner_tree_id_str}', SelectedT='{selected_tree_id_str}', SelectedP_in_Tree exists?={bool(selected_person_tree_id)})"
+    )
+    logger.debug(
+        f"  can_calc_discovery_api: {can_calc_discovery_api} (OwnerG exists?={bool(owner_profile_id_str)}, SelectedG exists?={bool(selected_person_global_id)})"
+    )
+
+    # --- Directly Call API and Format/Print Relationship ---
+    if is_owner:
+        # No API call needed, print message directly
+        print(f"=== Relationship Path to {owner_name} ===")
+        print(f"  {selected_name} is the tree owner ({owner_name}).")
+        logger.info(
+            f"{selected_name} is Tree Owner. No relationship path calculation needed."
+        )
+        calculation_performed = True  # Technically, a "calculation" of "is owner"
+        # formatted_path can remain None, or set to a specific string if preferred.
+        formatted_path = f"{selected_name} is the tree owner."
+
+    elif can_calc_tree_ladder:
+        api_called_for_rel = "Tree Ladder (/getladder)"
+        logger.debug(f"Attempting relationship calculation via {api_called_for_rel}...")
+        # API URL is printed by call_getladder_api itself
+        # Ensure IDs are strings for the API call
+        sp_tree_id_str = str(selected_person_tree_id)  # Person's ID in the tree
+        ot_id_str = str(owner_tree_id_str)  # The tree ID they are both in
+
+        # Get the ladder API URL for logging purposes
+        ladder_api_url = f"{base_url}/family-tree/person/tree/{ot_id_str}/person/{sp_tree_id_str}/getladder?callback=no"
+        logger.debug(f"\nLadder API URL: {ladder_api_url}\n")
+
+        relationship_result_data = call_getladder_api(
+            session_manager_local, ot_id_str, sp_tree_id_str, base_url
+        )
+        if relationship_result_data:  # Successfully got data (string HTML/JSONP)
+            calculation_performed = True
+            if callable(format_api_relationship_path):
+                try:
+                    # First, convert the JSONP response to a proper dictionary
+                    # The response is in the format: no({...}) where ... is the JSON data
+                    jsonp_match = re.search(r"no\((.*)\)", relationship_result_data)
+                    if jsonp_match:
+                        json_str = jsonp_match.group(1)
+                        try:
+                            json_data = json.loads(json_str)
+                            # Create a dictionary with the HTML content and status
+                            api_response_dict = {
+                                "html": json_data.get("html", ""),
+                                "status": json_data.get("status", "unknown"),
+                                "message": json_data.get("message", ""),
+                            }
+
+                            # Use the unified relationship path formatter
+                            sn_str = str(selected_name) if selected_name else "Unknown"
+                            on_str = str(owner_name) if owner_name else "Unknown"
+
+                            # First extract relationship data from the API response
+                            relationship_data = []
+
+                            # Use the standard API relationship path formatter to get the raw data
+                            raw_formatted_path = format_api_relationship_path(
+                                api_response_dict, on_str, sn_str
+                            )
+
+                            # Log the raw formatted path for debugging
+                            logger.debug(
+                                f"Raw formatted path from format_api_relationship_path:\n{raw_formatted_path}"
+                            )
+
+                            # Extract relationship data from the HTML content
+                            try:
+                                # Parse the HTML content to extract relationship data
+                                html_content = api_response_dict.get("html", "")
+                                if html_content and isinstance(html_content, str):
+                                    # Use BeautifulSoup to parse the HTML
+                                    from bs4 import BeautifulSoup
+
+                                    soup = BeautifulSoup(html_content, "html.parser")
+
+                                    # Find all list items
+                                    list_items = soup.find_all("li")
+                                    for item in list_items:
+                                        # Skip icon items
+                                        if item.get("aria-hidden") == "true":
+                                            continue
+
+                                        # Extract name, relationship, and lifespan
+                                        name_elem = item.find("b")
+                                        name = (
+                                            name_elem.get_text()
+                                            if name_elem
+                                            else item.get_text()
+                                        )
+
+                                        # Extract relationship description
+                                        rel_elem = item.find("i")
+                                        relationship = (
+                                            rel_elem.get_text() if rel_elem else ""
+                                        )
+
+                                        # Extract lifespan
+                                        text = item.get_text()
+                                        lifespan_match = re.search(
+                                            r"(\d{4})-(\d{4}|\-)", text
+                                        )
+                                        lifespan = (
+                                            lifespan_match.group(0)
+                                            if lifespan_match
+                                            else ""
+                                        )
+
+                                        relationship_data.append(
+                                            {
+                                                "name": name,
+                                                "relationship": relationship,
+                                                "lifespan": lifespan,
+                                            }
+                                        )
+
+                                # Convert the API data to the unified format
+                                unified_path = convert_api_path_to_unified_format(
+                                    relationship_data, sn_str
+                                )
+
+                                # Format the path using the unified formatter
+                                formatted_path = format_relationship_path_unified(
+                                    unified_path, sn_str, on_str, None
+                                )
+
+                                # We don't need to manually add birth/death years anymore
+                                # The unified formatter handles this automatically
+                            except Exception as e:
+                                logger.error(
+                                    f"Error formatting relationship path: {e}",
+                                    exc_info=True,
+                                )
+                                # Fall back to the raw formatted path if conversion fails
+                                formatted_path = raw_formatted_path
+                        except json.JSONDecodeError as json_err:
+                            logger.error(f"Error parsing JSON from JSONP: {json_err}")
+                            formatted_path = (
+                                f"(Error parsing JSON from JSONP: {json_err})"
+                            )
+                    else:
+                        logger.error("JSONP format not recognized")
+                        formatted_path = "(JSONP format not recognized)"
+                except Exception as fmt_err:
+                    logger.error(
+                        f"Error formatting {api_called_for_rel} data: {fmt_err}",
+                        exc_info=True,
+                    )
+                    formatted_path = f"(Error formatting relationship path from {api_called_for_rel}: {fmt_err})"
+                # End of try/except
+            else:  # format_api_relationship_path not callable (should not happen with guards)
+                logger.error("format_api_relationship_path function not available.")
+                formatted_path = (
+                    "(Error: Formatting function for relationship path unavailable)"
+                )
+            # End of if/else callable
+        else:  # call_getladder_api failed or returned None
+            logger.warning(f"{api_called_for_rel} API call failed or returned no data.")
+            formatted_path = f"(Failed to retrieve data from {api_called_for_rel} API)"
+        # End of if/else relationship_result_data
+
+    elif can_calc_discovery_api:
+        # This branch is for when Tree Ladder cannot be used (e.g., different trees, or selected person is not in owner's tree)
+        # but global IDs are available.
+        api_called_for_rel = "Discovery Relationship API"
+        logger.debug(f"Attempting relationship calculation via {api_called_for_rel}...")
+        # API URL is printed by call_discovery_relationship_api itself
+        sp_global_id_str = str(selected_person_global_id)
+        op_id_str = str(owner_profile_id_str)  # Ensure it's a string
+
+        # Call the Discovery API with timeout parameter
+        discovery_api_response = call_discovery_relationship_api(
+            session_manager_local,
+            sp_global_id_str,
+            op_id_str,
+            base_url,
+            timeout=30,  # Use a 30-second timeout for this API call
+        )
+
+        if discovery_api_response and isinstance(discovery_api_response, dict):
+            calculation_performed = True
+            # Use the unified relationship path formatter for Discovery API
+            try:
+                # Convert the Discovery API response to the unified format
+                unified_path = convert_discovery_api_path_to_unified_format(
+                    discovery_api_response, selected_name
+                )
+
+                # Format the path using the unified formatter
+                if unified_path:
+                    formatted_path = format_relationship_path_unified(
+                        unified_path, selected_name, owner_name, None
+                    )
+                    logger.debug(
+                        f"Discovery API path formatted using unified formatter"
+                    )
+                else:
+                    logger.warning(
+                        "Failed to convert Discovery API path to unified format"
+                    )
+                    # Fallback to simple formatting
+                    path_steps = discovery_api_response.get("path", [])
+                    path_display_lines = [f"  {selected_name}"]
+                    name_formatter_local = (
+                        format_name
+                        if callable(format_name)
+                        else lambda x: str(x).title()
+                    )
+                    # _get_relationship_term is not available here, so use raw relationship string
+                    for step in path_steps:
+                        step_name_raw = step.get("name", "?")
+                        step_rel_raw = step.get(
+                            "relationship", "related to"
+                        ).capitalize()
+                        path_display_lines.append(
+                            f"  -> {step_rel_raw} is {name_formatter_local(step_name_raw)}"
+                        )
+                    # End of for
+                    path_display_lines.append(f"  -> {owner_name} (Tree Owner / You)")
+                    formatted_path = "\n".join(path_display_lines)
+                    logger.debug(
+                        f"Discovery API path constructed using fallback formatter"
+                    )
+            except Exception as e:
+                logger.error(f"Error formatting Discovery API path: {e}", exc_info=True)
+                # Fallback to simple formatting
+                path_steps = discovery_api_response.get("path", [])
+                path_display_lines = [f"  {selected_name}"]
+                name_formatter_local = (
+                    format_name if callable(format_name) else lambda x: str(x).title()
+                )
+                for step in path_steps:
+                    step_name_raw = step.get("name", "?")
+                    step_rel_raw = step.get("relationship", "related to").capitalize()
+                    path_display_lines.append(
+                        f"  -> {step_rel_raw} is {name_formatter_local(step_name_raw)}"
+                    )
+                # End of for
+                path_display_lines.append(f"  -> {owner_name} (Tree Owner / You)")
+                formatted_path = "\n".join(path_display_lines)
+                logger.debug(
+                    f"Discovery API path constructed using fallback formatter after error: {e}"
+                )
+            # End of try/except
+
+            # Check for message in the API response if no path was found
+            if "message" in discovery_api_response and not formatted_path:
+                formatted_path = f"(Discovery API: {discovery_api_response.get('message', 'No direct path found')})"
+                logger.warning(f"Discovery API response: {formatted_path}")
+            elif not formatted_path:
+                formatted_path = (
+                    "(Discovery API: Path data missing or in unexpected format)"
+                )
+                logger.warning(
+                    f"Discovery API response structure unexpected: {discovery_api_response}"
+                )
+            # End of if/elif/else path processing
+        else:  # call_discovery_relationship_api failed or returned non-dict
+            logger.warning(
+                f"{api_called_for_rel} API call failed or returned invalid data."
+            )
+            formatted_path = (
+                f"(Failed to retrieve or parse data from {api_called_for_rel} API)"
+            )
+        # End of if/else discovery_api_response
+    # End of if/elif/elif for calculation method
+
+    # --- Print Final Result or Failure Message ---
+    # A blank line is already added by the initial header print if family info was displayed.
+    # If no family info, this adds a space.
+    print("")
+
+    if formatted_path:
+        # First, print a clear header indicating which API source was used        # Use a default value for owner_name if it's None
+        display_owner_name = owner_name if owner_name else "Tree Owner"
+        print(
+                f"=== Relationship Path to {display_owner_name} ===\n"
+            )
+
+        # Check if the formatted_path itself indicates an error/fallback condition
+        # These are common error prefixes from format_api_relationship_path or API call failures
+        known_error_starts_tuple = (
+            "(No relationship",
+            "(Could not parse",
+            "(API returned error",
+            "(Relationship HTML structure",
+            "(Unsupported API response",
+            "(Error processing relationship",
+            "(Cannot parse relationship path",
+            "(Could not find, decode, or parse",
+            "(Could not find sufficient relationship",
+            "(Failed to retrieve data",
+            "(Error formatting relationship",
+            "(Error: Formatting function unavailable",
+            "(Discovery API:",
+            "(Discovery path found but invalid",
+            "(No valid relationship path items found",
+        )
+        if any(
+            formatted_path.startswith(err_start)
+            for err_start in known_error_starts_tuple
+        ):
+            # This is an error message, print it as such
+            print(f"  {formatted_path}")  # Indent error messages for clarity
+            logger.warning(
+                f"Relationship path calculation resulted in message/error: {formatted_path} (API called: {api_called_for_rel})"
+            )
+        else:
+            # This is a successfully formatted path, print it directly
+            # The API URL is printed by the respective call_..._api function in api_utils.
+
+            # Remove the header line from the formatted path to avoid duplicate headers
+            # and replace "Unknown" with the owner name in the relationship description
+            if "===Relationship Path to" in formatted_path:
+                # Split the path by newlines and remove the first line (header)
+                path_lines = formatted_path.split("\n")
+                if len(path_lines) > 1:
+                    # Remove the header line
+                    formatted_path = "\n".join(path_lines[1:])
+
+                    # Replace "Unknown's" with "{owner_name}'s" in the relationship description
+                    formatted_path = formatted_path.replace(
+                        "Unknown's", f"{display_owner_name}'s"
+                    )
+
+            print(f"{formatted_path}\n")  # Add a newline after the path for spacing
+            logger.debug(
+                f"Successfully displayed relationship path via {api_called_for_rel}."
+            )
+        # End of if/else known_error_starts_tuple
+    elif not is_owner and not calculation_performed:
+        # This case means no calculation method was viable, or essential IDs were missing
+        default_fail_message = (
+            f"(Could not calculate relationship path for {selected_name})"
+        )
+        print(f"  {default_fail_message}")  # Indent for clarity
+        if not can_attempt_calculation:
+            reason_detail = (
+                "  Reason: Essential IDs missing from detailed data and fallback data."
+            )
+            print(reason_detail)
+            logger.error(
+                f"{default_fail_message}. {reason_detail.strip()} (Source of IDs: {source_of_ids})."
+            )
+        else:  # Calculation was attempted but conditions not met for any method, or API failed silently earlier
+            reason_detail = "  Reason: Calculation conditions not met (e.g., tree mismatch, API data issue)."
+            print(reason_detail)
+            logger.error(
+                f"{default_fail_message}. {reason_detail.strip()} (Source of IDs: {source_of_ids}). Check prior logs for API call failures."
+            )
+        # End of if/else can_attempt_calculation
+    elif not is_owner and calculation_performed and not formatted_path:
+        # This means an API was called, data might have been returned, but formatting failed to produce a path
+        # or the API explicitly returned no path (e.g. discovery API with no direct link).
+        # The `formatted_path` should have been set to an error message in these cases by the logic above.
+        # This block is a fallback for an unexpected state.
+        logger.error(
+            f"Unexpected state: Calculation performed for {selected_name} via {api_called_for_rel}, but no formatted path or error message was generated."
+        )
+        print(
+            f"  (Relationship path for {selected_name} could not be determined or displayed via {api_called_for_rel})."
+        )
+    # End of if/elif/elif for printing result
+
+
+# End of _handle_supplementary_info_phase
+
+
+def handle_api_report(session_manager_param=None):
+    """Orchestrates the process using only initial API data for comparison."""
+
+    # Use the session_manager passed by the framework if available
+    global session_manager
+    if session_manager_param:
+        session_manager = session_manager_param
+        logger.debug("Using session_manager passed by framework.")
+    # Dependency Checks...
+    if not all(
+        [
+            CORE_UTILS_AVAILABLE,
+            API_UTILS_AVAILABLE,
+            GEDCOM_UTILS_AVAILABLE,
+            config_schema,  # Use config_schema instead of undefined config_instance
+            session_manager,
+        ]
+    ):
+        missing = [
+            m
+            for m, v in [
+                ("Core Utils", CORE_UTILS_AVAILABLE),
+                ("API Utils", API_UTILS_AVAILABLE),
+                ("Gedcom Utils", GEDCOM_UTILS_AVAILABLE),
+                (
+                    "Config",
+                    config_schema,
+                ),  # Use config_schema instead of config_instance and selenium_config
+                ("Session Manager", session_manager),
+            ]
+            if not v
+        ]
+        logger.critical(
+            f"handle_api_report: Dependencies missing: {', '.join(missing)}."
+        )
+        print(
+            f"\nCRITICAL ERROR: Dependencies unavailable ({', '.join(missing)}). Check logs."
+        )
+        return False
+    # Session Setup...
+    # Session is already initialized by exec_actn framework
+    logger.debug("Using session initialized by action execution framework.")
+
+    # Check if we're already logged in
+    from utils import login_status
+
+    # Browser session should be started by exec_actn framework
+    logger.debug(f"Checking browser session. Session manager ID: {id(session_manager)}")
+    logger.debug(f"Session manager driver: {session_manager.driver}")
+    logger.debug(f"Session manager driver_live: {getattr(session_manager, 'driver_live', 'N/A')}")
+
+    if not session_manager.driver:
+        logger.error(f"Browser session not available. Session manager: {session_manager}, Driver: {session_manager.driver}")
+        print("\nERROR: Browser session not available.")
+        return False
+    else:
+        logger.debug("Browser session is available and ready.")
+
+    # Check login status
+    login_stat = login_status(session_manager, disable_ui_fallback=True)
+
+    # If we're already logged in, refresh the cookies
+    if login_stat is True:
+        logger.debug("User is already logged in. Refreshing cookies...")
+
+        # Ensure we have a requests session
+        if (
+            not hasattr(session_manager, "_requests_session")
+            or not session_manager._requests_session
+        ):
+            logger.error("No requests session available despite being logged in.")
+            print("\nERROR: API session not available. Please restart the application.")
+            return False
+
+        # Refresh the cookies in the requests session
+        if session_manager.driver:
+            try:
+                selenium_cookies = session_manager.driver.get_cookies()
+                for cookie in selenium_cookies:
+                    session_manager._requests_session.cookies.set(
+                        cookie["name"], cookie["value"]
+                    )
+                logger.debug("Successfully refreshed cookies from browser session.")
+            except Exception as cookie_err:
+                logger.error(f"Failed to refresh cookies from browser: {cookie_err}")
+                print(f"\nERROR: Failed to refresh cookies: {cookie_err}")
+                return False
+
+        # If we still don't have cookies, something is wrong
+        if not session_manager._requests_session.cookies:
+            logger.error("Still no cookies available after refresh attempt.")
+            print(
+                "\nERROR: Failed to obtain authentication cookies. Please restart the application."
+            )
+            return False
+
+        # If we get here, we have successfully refreshed the cookies
+        logger.debug("Successfully refreshed authentication cookies.")
+    else:
+        # We're not logged in, so check if we have a requests session
+        if (
+            not hasattr(session_manager, "_requests_session")
+            or not session_manager._requests_session
+        ):
+            logger.error("No requests session available for API calls.")
+            print(
+                "\nERROR: API session not available. Please ensure you are logged in to Ancestry."
+            )
+            return False
+
+        # Check if we have cookies in the requests session
+        if not session_manager._requests_session.cookies:
+            logger.warning(
+                "No cookies available in the requests session. Need to log in."
+            )
+
+            # Try to initialize the session with authentication cookies
+            print("\nAttempting to log in to Ancestry...")
+            try:
+                # Try to start the browser session
+                if not session_manager.start_browser(
+                    action_name="API Report Browser Init"
+                ):
+                    logger.error("Failed to start browser session.")
+                    print("\nERROR: Failed to start browser session.")
+                    return False
+
+                # First check if we're already logged in
+                from utils import login_status, log_in
+
+                login_stat = login_status(session_manager, disable_ui_fallback=True)
+                if login_stat is True:
+                    logger.info(
+                        "User is already logged in. No need to navigate to sign-in page."
+                    )
+
+                    # Refresh the cookies in the requests session
+                    if session_manager.driver:
+                        try:
+                            selenium_cookies = session_manager.driver.get_cookies()
+                            for cookie in selenium_cookies:
+                                session_manager._requests_session.cookies.set(
+                                    cookie["name"], cookie["value"]
+                                )
+                            logger.info(
+                                "Successfully refreshed cookies from browser session."
+                            )
+                        except Exception as cookie_err:
+                            logger.error(
+                                f"Failed to refresh cookies from browser: {cookie_err}"
+                            )
+
+                    # Set login result to success
+                    login_result = "LOGIN_SUCCEEDED"
+                else:
+                    # Try to log in
+                    login_result = log_in(session_manager)
+                    if login_result != "LOGIN_SUCCEEDED":
+                        logger.error(f"Failed to log in: {login_result}")
+                        print(f"\nERROR: Failed to log in: {login_result}")
+                        return False
+
+                # Check if we now have cookies
+                if not session_manager._requests_session.cookies:
+                    logger.error("Still no cookies available after login attempt.")
+                    print("\nERROR: Still no cookies available after login attempt.")
+                    return False
+
+                print("\nSuccessfully initialized session with authentication cookies.")
+            except Exception as e:
+                logger.error(f"Error initializing session: {e}")
+                print(f"\nERROR: Error initializing session: {e}")
+                return False
+
+            # If we get here, we have successfully initialized the session with cookies
+            logger.info("Successfully initialized session with authentication cookies.")
+        else:
+            # We have cookies, so we're good to go
+            logger.info("Session already has authentication cookies.")
+
+    # Phase 1: Search...
+    search_criteria = _get_search_criteria()
+    if not search_criteria:
+        logger.info("Search cancelled.")
+        return True
+    suggestions_to_score = _handle_search_phase(session_manager, search_criteria)
+    if suggestions_to_score is None:
+        return False  # Critical API failure
+    if not suggestions_to_score:
+        return True  # Search successful, no results
+
+    # Phase 2: Score, Select & Display Initial Comparison...
+    selection = _handle_selection_phase(
+        suggestions_to_score, search_criteria
+    )  # Includes initial comparison display
+    if not selection:
+        return True  # No candidate selected or comparison failed gracefully
+    selected_candidate_processed, selected_candidate_raw = selection
+
+    # Phase 3: Skip detailed data fetching - Action 11 simplified
+    # Phase 4: Display Relationship Path Only...
+
+    _handle_supplementary_info_phase(
+        None,  # No detailed data needed for simplified Action 11
+        selected_candidate_processed,
+        session_manager,
+    )
+    # Finish...
+
+    return True
+
+
+# End of handle_api_report
+
+
+# --- Main Execution ---
+@retry_on_failure(max_attempts=3, backoff_factor=4.0)  # Increased from 2.0 to 4.0 for better API handling
+@circuit_breaker(failure_threshold=10, recovery_timeout=300)  # Increased from 5 to 10 for better tolerance
+@timeout_protection(timeout=1800)  # 30 minutes for API report generation
+@graceful_degradation(fallback_value=None)
+@error_context("action11_api_report")
+def main():
+    """Main execution flow for Action 11 (API Report)."""
+    logger.debug("--- Action 11: API Report Starting ---")
+    if not session_manager:
+        # Log critical error and display to user
+        logger.critical("Session Manager instance not created. Exiting.")
+        print("\nFATAL ERROR: Session Manager failed to initialize.")
+        return
     try:
-        if not isinstance(person, dict):
-            logger.warning(f"Skipping non-dict person: {type(person)}")
-            return None
-
-        candidate = extract_person_data_for_scoring(person)
-
-        from universal_scoring import apply_universal_scoring
-        scored_candidates = apply_universal_scoring(
-            candidates=[candidate],
-            search_criteria=search_criteria,
-            scoring_weights=scoring_weights,
-            date_flexibility=date_flex,
-            max_results=1,
-            performance_timeout=1.0,
-        )
-
-        if scored_candidates:
-            scored_candidate = scored_candidates[0]
-            total_score = scored_candidate.get('total_score', 0)
-            field_scores = scored_candidate.get('field_scores', {})
-            reasons = scored_candidate.get('reasons', [])
+        report_successful = handle_api_report()
+        if report_successful:
+            # Log success and display to user with a single message
+            success_message = "Action 11 finished successfully"
+            logger.info(f"--- {success_message} ---")
         else:
-            total_score, field_scores, reasons = 0, {}, []
-
-        # Assemble output
-        result = candidate.copy()
-        person_id = _extract_person_id(person)
-        result.update(
-            {
-                "total_score": int(total_score),
-                "field_scores": field_scores,
-                "reasons": reasons,
-                "full_name_disp": _format_full_name(candidate),
-                "person_id": person_id,
-                "raw_data": person,
-            }
-        )
-        return result
-
-    except Exception as e:  # defensive
-        person_id_for_log = "unknown"
-        if isinstance(person, dict):
-            person_id_for_log = person.get('personId', person.get('pid', 'unknown'))
-        logger.warning(f"Error scoring person {person_id_for_log}: {e}")
+            # Log error and display to user with a single message
+            error_message = "Action 11 finished with errors"
+            logger.error(f"--- {error_message} ---")
+            print(f"\n{error_message} (check logs).")
+    except Exception as e:
+        # Log critical error and display to user
+        logger.critical(
+            f"Unhandled exception during Action 11 execution: {e}", exc_info=True
+        )
+        print(f"\nCRITICAL ERROR during Action 11: {e}. Check logs.")
+    finally:
+        pass  # Optional: session_manager.close_sess()
+
+
+# End of main
+
+
+def search_ancestry_api_for_person(
+    session_manager: SessionManager,
+    search_criteria: Dict[str, Any],
+    max_results: int = 5,
+) -> List[Dict[str, Any]]:
+    """
+    Search Ancestry API for individuals matching the provided criteria.
+    This function is designed to be called from other modules.
+
+    Args:
+        session_manager: Active SessionManager instance with valid authentication
+        search_criteria: Dictionary containing search criteria (first_name, surname, gender, birth_year, etc.)
+        max_results: Maximum number of results to return
+
+    Returns:
+        List of dictionaries containing match information, sorted by score (highest first)
+    """
+    # Step 1: Ensure we have a valid session
+    if not session_manager or not session_manager.is_sess_valid():
+        logger.error("Invalid session manager for Ancestry API search")
+        return []
+
+    # Step 2: Prepare search criteria
+    # Make a copy to avoid modifying the original
+    search_criteria_copy = search_criteria.copy()
+
+    # Ensure we have the raw name fields
+    if (
+        "first_name" in search_criteria_copy
+        and "first_name_raw" not in search_criteria_copy
+    ):
+        search_criteria_copy["first_name_raw"] = search_criteria_copy["first_name"]
+
+    if "surname" in search_criteria_copy and "surname_raw" not in search_criteria_copy:
+        search_criteria_copy["surname_raw"] = search_criteria_copy["surname"]
+
+    # Step 3: Call the search API
+    suggestions_to_score = _handle_search_phase(session_manager, search_criteria_copy)
+
+    if suggestions_to_score is None or not suggestions_to_score:
+        logger.debug("No results found in Ancestry API search")
+        return []
+
+    # Step 4: Score the suggestions
+    scored_candidates = _process_and_score_suggestions(
+        suggestions_to_score, search_criteria_copy
+    )
+
+    if not scored_candidates:
+        logger.debug("No candidates after scoring Ancestry API results")
+        return []
+
+    # Step 5: Return top matches (limited by max_results)
+    return scored_candidates[:max_results] if scored_candidates else []
+
+
+def get_ancestry_person_details(
+    session_manager: SessionManager,
+    person_id: str,
+    tree_id: str,
+) -> Dict[str, Any]:
+    """
+    Get detailed information about a person from Ancestry API.
+
+    Args:
+        session_manager: Active SessionManager instance with valid authentication
+        person_id: Ancestry Person ID
+        tree_id: Ancestry Tree ID
+
+    Returns:
+        Dictionary containing person details
+    """
+    # Step 1: Ensure we have a valid session
+    if not session_manager or not session_manager.is_sess_valid():
+        logger.error("Invalid session manager for Ancestry person details")
+        return {}
+
+    # Step 2: Create a minimal candidate dictionary for the details phase
+    candidate_raw = {
+        "PersonId": person_id,
+        "TreeId": tree_id,
+    }
+
+    # Step 3: Call the details API
+    person_research_data = _handle_details_phase(candidate_raw, session_manager)
+
+    if person_research_data is None:
+        logger.warning(f"Failed to retrieve detailed info for person {person_id}")
+        return {}
+
+    # Step 4: Extract and format the details
+    details = {}
+
+    # Extract basic information
+    person_info = person_research_data.get("person", {})
+    details["id"] = person_id
+    details["tree_id"] = tree_id
+    details["name"] = person_info.get("name", "Unknown")
+    details["gender"] = person_info.get("gender", "Unknown")
+
+    # Extract birth information
+    birth_facts = person_info.get("birth", {})
+    details["birth_date"] = birth_facts.get("date", {}).get("normalized", "Unknown")
+    details["birth_place"] = birth_facts.get("place", {}).get("normalized", "Unknown")
+    details["birth_year"] = _extract_year_from_date(details["birth_date"])
+
+    # Extract death information
+    death_facts = person_info.get("death", {})
+    details["death_date"] = death_facts.get("date", {}).get("normalized", "Unknown")
+    details["death_place"] = death_facts.get("place", {}).get("normalized", "Unknown")
+    details["death_year"] = _extract_year_from_date(details["death_date"])
+
+    # Extract family information
+    family = person_research_data.get("family", {})
+
+    # Extract parents
+    details["parents"] = []
+    for parent in family.get("parents", []):
+        parent_info = {
+            "id": parent.get("id", "Unknown"),
+            "name": parent.get("name", "Unknown"),
+            "gender": parent.get("gender", "Unknown"),
+            "birth_year": _extract_year_from_date(
+                parent.get("birth", {}).get("date", {}).get("normalized", "")
+            ),
+            "death_year": _extract_year_from_date(
+                parent.get("death", {}).get("date", {}).get("normalized", "")
+            ),
+        }
+        details["parents"].append(parent_info)
+
+    # Extract spouses
+    details["spouses"] = []
+    for spouse in family.get("spouses", []):
+        spouse_info = {
+            "id": spouse.get("id", "Unknown"),
+            "name": spouse.get("name", "Unknown"),
+            "gender": spouse.get("gender", "Unknown"),
+            "birth_year": _extract_year_from_date(
+                spouse.get("birth", {}).get("date", {}).get("normalized", "")
+            ),
+            "death_year": _extract_year_from_date(
+                spouse.get("death", {}).get("date", {}).get("normalized", "")
+            ),
+        }
+        details["spouses"].append(spouse_info)
+
+    # Extract children
+    details["children"] = []
+    for child in family.get("children", []):
+        child_info = {
+            "id": child.get("id", "Unknown"),
+            "name": child.get("name", "Unknown"),
+            "gender": child.get("gender", "Unknown"),
+            "birth_year": _extract_year_from_date(
+                child.get("birth", {}).get("date", {}).get("normalized", "")
+            ),
+            "death_year": _extract_year_from_date(
+                child.get("death", {}).get("date", {}).get("normalized", "")
+            ),
+        }
+        details["children"].append(child_info)
+
+    # Extract siblings
+    details["siblings"] = []
+    for sibling in family.get("siblings", []):
+        sibling_info = {
+            "id": sibling.get("id", "Unknown"),
+            "name": sibling.get("name", "Unknown"),
+            "gender": sibling.get("gender", "Unknown"),
+            "birth_year": _extract_year_from_date(
+                sibling.get("birth", {}).get("date", {}).get("normalized", "")
+            ),
+            "death_year": _extract_year_from_date(
+                sibling.get("death", {}).get("date", {}).get("normalized", "")
+            ),
+        }
+        details["siblings"].append(sibling_info)
+
+    return details
+
+
+def get_ancestry_relationship_path(
+    session_manager: SessionManager,
+    target_person_id: str,
+    target_tree_id: str,
+    reference_name: str = "Reference Person",
+) -> str:
+    """
+    Get the relationship path between a person and the reference person (tree owner).
+
+    Args:
+        session_manager: Active SessionManager instance with valid authentication
+        target_person_id: Ancestry Person ID of the target person
+        target_tree_id: Ancestry Tree ID of the target person
+        reference_name: Name of the reference person (default: "Reference Person")
+
+    Returns:
+        Formatted relationship path string
+    """
+    # Step 1: Ensure we have a valid session
+    if not session_manager or not session_manager.is_sess_valid():
+        logger.error("Invalid session manager for Ancestry relationship path")
+        return "(Invalid session for relationship path lookup)"
+
+    # Step 2: Get base information
+    base_url = config_schema.api.base_url.rstrip("/")
+    owner_tree_id = getattr(session_manager, "my_tree_id", None)
+    owner_profile_id = getattr(session_manager, "my_profile_id", None)
+    owner_name = getattr(session_manager, "tree_owner_name", reference_name)
+
+    if not all([base_url, owner_tree_id, owner_profile_id]):
+        logger.error("Missing required information for relationship path lookup")
+        return "(Missing required information for relationship path lookup)"
+
+    # Step 3: Try getladder API first
+    logger.debug("Attempting to get relationship path using getladder API...")
+    if owner_tree_id is not None:
+        relationship_data = call_getladder_api(
+            session_manager,
+            str(owner_tree_id),
+            target_person_id,
+            base_url if base_url else "",
+        )
+    else:
+        logger.warning("owner_tree_id is None, skipping getladder API call")
+        relationship_data = None
+
+    if relationship_data:
+        # Parse the string response first using format_api_relationship_path
+        # to get a properly formatted relationship path
+        formatted_relationship = format_api_relationship_path(
+            relationship_data, owner_name, "Target Person"
+        )
+        return formatted_relationship
+
+    # Step 4: Try discovery API as fallback
+    logger.debug(
+        "Attempting to get relationship path using discovery API (fallback)..."
+    )
+    if owner_profile_id:
+        discovery_data = call_discovery_relationship_api(
+            session_manager,
+            target_person_id,
+            str(owner_profile_id),
+            base_url,
+            timeout=30,
+        )
+    else:
+        logger.warning("owner_profile_id is None, skipping discovery API call")
+        discovery_data = None
+
+    if discovery_data:
+        # Convert to unified format and format
+        unified_path = convert_discovery_api_path_to_unified_format(
+            discovery_data, "Target Person"
+        )
+        if unified_path:
+            return format_relationship_path_unified(
+                unified_path, "Target Person", owner_name
+            )
+
+    # Step 5: Return error message if both methods failed
+    return f"(No relationship path found between {target_person_id} and tree owner)"
+
+
+def _extract_year_from_date(date_str: str) -> Optional[int]:
+    """Extract year from a date string."""
+    if not date_str or date_str == "Unknown":
         return None
 
-
-def _is_high_quality_match(total_score: float, scored_results: list[dict[str, Any]]) -> bool:
-    """Check if we found a high-quality match that allows early termination."""
-    return total_score >= 200 and len(scored_results) >= 1
-
-
-def _score_persons(
-    persons: list[dict[str, Any]],
-    search_criteria: dict[str, Any],
-    *,
-    max_results: int,
-) -> list[dict[str, Any]]:
-    """Apply universal scoring to person dicts and return enriched, sorted results."""
-    scored_results: list[dict[str, Any]] = []
-    scoring_weights, date_flex = _initialize_scoring_config()
-    persons_list = cast(list[dict[str, Any]], persons)
-
-    _log_debug_info(persons_list)
-
-    # Limit processing for performance
-    persons_to_process = persons_list[:max_results] if len(persons_list) > max_results else persons_list
-
-    import time as _time
-    start_time = _time.time()
-
-    for i, person in enumerate(persons_to_process):
-        if _should_terminate_early(scored_results, max_results, start_time):
-            logger.debug(f"Early termination after processing {i+1} persons due to time limit")
-            break
-
-        result = _score_single_person(person, search_criteria, scoring_weights, date_flex)
-        if result:
-            scored_results.append(result)
-
-            if _is_high_quality_match(result["total_score"], scored_results):
-                logger.debug(
-                    f"Found high-quality match (score: {result['total_score']}), stopping early for performance"
-                )
-                break
-
-    scored_results.sort(key=lambda x: x.get("total_score", 0), reverse=True)
-    return scored_results[:max_results]
-
-def _get_tree_id(session_manager: SessionManager) -> Optional[str]:
-    """Get tree ID from session manager or configuration."""
-    tree_id = session_manager.my_tree_id
-    if not tree_id:
-        from config import config_schema
-        tree_id = getattr(config_schema.test, "test_tree_id", "")
-        if not tree_id:
-            logger.error("No tree ID available for enhanced TreesUI search")
-            return None
-    return tree_id
-
-
-def _build_search_name(search_criteria: dict[str, Any]) -> str:
-    """Build full name from search criteria."""
-    first_name = search_criteria.get("first_name", "")
-    last_name = search_criteria.get("surname", "")
-    return f"{first_name} {last_name}".strip()
-
-
-def _perform_treesui_request(session_manager: SessionManager, full_name: str, tree_id: str) -> Optional[dict[str, Any]]:
-    """Perform the TreesUI API request."""
-    from utils import _api_req
-
-    url, tree_id = _build_treesui_url(session_manager, full_name)
-    return _api_req(
-        url=url,
-        driver=session_manager.driver,
-        session_manager=session_manager,
-        method="GET",
-        api_description="Enhanced TreesUI List API",
-        headers={
-            "_use_enhanced_headers": "true",
-            "_tree_id": tree_id,
-            "_person_id": "search",
-        },
-        timeout=8,  # Reduced to 8 seconds for faster response
-        use_csrf_token=False,  # Don't request CSRF token for this endpoint
-    )
-
-
-def _process_treesui_response(
-    response: dict[str, Any],
-    search_criteria: dict[str, Any],
-    max_results: int
-) -> list[dict[str, Any]]:
-    """Process TreesUI response and return scored results."""
-    persons = _parse_treesui_response(response)
-    if not persons:
-        logger.warning("Enhanced TreesUI search found no persons")
-        return []
-
-    print(f"TreesUI search found {len(persons)} raw results")
-    final_results = _score_persons(persons, search_criteria, max_results=max_results)
-    print(f"TreesUI search returning {len(final_results)} scored results")
-    return final_results
-
-
-def enhanced_treesui_search(
-    session_manager: SessionManager,
-    search_criteria: dict[str, Any],
-    max_results: int = 10
-) -> list[dict[str, Any]]:
-    """
-    Enhanced TreesUI search with API-level filtering and universal scoring.
-
-    Uses optimized TreesUI endpoint with consistent scoring algorithms from Action 10
-    for reliable genealogical matching and performance.
-    """
-    try:
-        tree_id = _get_tree_id(session_manager)
-        if not tree_id:
-            return []
-
-        full_name = _build_search_name(search_criteria)
-        response = _perform_treesui_request(session_manager, full_name, tree_id)
-
-        if not response:
-            logger.warning("Enhanced TreesUI search returned no response")
-            return []
-
-        return _process_treesui_response(response, search_criteria, max_results)
-
-    except Exception as e:
-        logger.error(f"Enhanced TreesUI search failed: {e}")
-        return []
-
-
-def _extract_names_from_person(person: dict[str, Any]) -> tuple[str, str]:
-    """Extract first name and surname from person data."""
-    first_name = ""
-    surname = ""
-
-    # Try direct fields first (gname, sname)
-    if "gname" in person and "sname" in person:
-        first_name = person.get("gname", "")
-        surname = person.get("sname", "")
+    # Try to extract a 4-digit year
+    year_match = re.search(r"\b(\d{4})\b", date_str)
+    if year_match:
+        try:
+            return int(year_match.group(1))
+        except ValueError:
+            pass
+
+    return None
+
+
+def run_action11(session_manager_param=None, *_):
+    """Wrapper function for main.py to call."""
+    # Use the session_manager passed by the framework if available
+    if session_manager_param:
+        return handle_api_report(session_manager_param)
     else:
-        # Fallback to Names array
-        names = person.get("Names", person.get("names", []))
-        if names and isinstance(names, list) and len(names) > 0:
-            primary_name = names[0]
-            first_name = primary_name.get("g", primary_name.get("given", primary_name.get("first", "")))
-            surname = primary_name.get("s", primary_name.get("surname", primary_name.get("last", "")))
-
-    return first_name, surname
-
-
-def _extract_place_from_event(event: dict[str, Any]) -> str:
-    """Extract place information from an event."""
-    event_place = event.get("p", event.get("place", ""))
-    if isinstance(event_place, dict):
-        event_place = event_place.get("original", "")
-    return event_place if event_place else ""
-
-
-def _extract_events_from_person(person: dict[str, Any]) -> tuple[Optional[int], Optional[int], str, str]:
-    """Extract birth and death information from person events."""
-    events = person.get("Events", person.get("events", []))
-    birth_year = None
-    death_year = None
-    birth_place = ""
-    death_place = ""
-
-    for event in events:
-        event_type = event.get("t", event.get("type", "")).lower()
-        if event_type == "birth" and birth_year is None:  # Only process first birth event
-            birth_year = extract_year_from_event(event)
-            place = _extract_place_from_event(event)
-            if place:
-                birth_place = place
-        elif event_type == "death" and death_year is None:  # Only process first death event
-            death_year = extract_year_from_event(event)
-            place = _extract_place_from_event(event)
-            if place:
-                death_place = place
-
-    return birth_year, death_year, birth_place, death_place
-
-
-def _extract_gender_from_person(person: dict[str, Any]) -> str:
-    """Extract gender information from person data."""
-    gender = ""
-    if "gender" in person:
-        gender = person.get("gender", "")
-    else:
-        genders = person.get("Genders", [])
-        if genders and isinstance(genders, list) and len(genders) > 0:
-            gender = genders[0].get("g", "")
-
-    if isinstance(gender, dict):
-        gender = gender.get("type", "")
-
-    return gender.lower() if gender else ""
-
-
-def _create_default_person_data() -> dict[str, Any]:
-    """Create default person data structure for error cases."""
+        return handle_api_report()
+
+
+def load_test_person_from_env():
+    """Load Fraser Gault test person data from environment variables."""
+    load_dotenv()
+
     return {
-        "first_name": "",
-        "surname": "",
-        "birth_year": None,
-        "death_year": None,
-        "birth_place": "",
-        "death_place": "",
-        "gender": ""
+        "name": os.getenv("TEST_PERSON_NAME", "Fraser Gault"),
+        "birth_year": int(os.getenv("TEST_PERSON_BIRTH_YEAR", "1941")),
+        "birth_place": os.getenv("TEST_PERSON_BIRTH_PLACE", "Banff"),
+        "gender": os.getenv("TEST_PERSON_GENDER", "M"),
+        "spouse_name": os.getenv("TEST_PERSON_SPOUSE", "Helen"),
+        "children": [
+            os.getenv("TEST_PERSON_CHILD1", "Lynne"),
+            os.getenv("TEST_PERSON_CHILD2", "Robert"),
+            os.getenv("TEST_PERSON_CHILD3", "Fraser"),
+        ],
+        "relationship": os.getenv("TEST_PERSON_RELATIONSHIP", "uncle"),
     }
 
 
-def extract_person_data_for_scoring(person: dict[str, Any]) -> dict[str, Any]:
-    """
-    Extract person data from TreesUI API response for universal scoring.
-
-    Args:
-        person: Person data from TreesUI API
-
-    Returns:
-        Dictionary formatted for universal scoring
-    """
-    try:
-        first_name, surname = _extract_names_from_person(person)
-        birth_year, death_year, birth_place, death_place = _extract_events_from_person(person)
-        gender = _extract_gender_from_person(person)
-
-        return {
-            "first_name": first_name,
-            "surname": surname,
-            "birth_year": birth_year,
-            "death_year": death_year,
-            "birth_place_disp": birth_place,  # Use birth_place_disp for scoring function
-            "death_place_disp": death_place,  # Use death_place_disp for scoring function
-            "gender_norm": gender  # Use gender_norm and lowercase for scoring
+# ==============================================
+# Standalone Test Block
+# ==============================================
+
+
+def action11_module_tests() -> bool:
+    """
+    Comprehensive test suite for action11.py following the standardized 6-category TestSuite framework.
+    Tests live API research functionality, person search capabilities, and genealogical data processing.
+
+    Categories: Initialization, Core Functionality, Edge Cases, Integration, Performance, Error Handling
+    """
+    from test_framework import TestSuite, suppress_logging
+
+    suite = TestSuite("Action 11 - Live API Research Tool", "action11.py")
+    suite.start_suite()  # === INITIALIZATION TESTS ===
+
+    def test_module_imports():
+        """Test that required modules are imported correctly"""
+        required_modules = ["json", "re", "time", "typing"]
+
+        print("📋 Testing import of required modules:")
+        for module in required_modules:
+            print(f"   • {module}")
+
+        try:
+            import json
+            import re
+            import time
+            from typing import Dict, List, Any, Optional, Tuple
+
+            print("📊 Results:")
+            print(
+                f"   Successfully imported: {len(required_modules)}/{len(required_modules)} modules"
+            )
+            print("   ✅ json: Standard library JSON handling")
+            print("   ✅ re: Regular expression operations")
+            print("   ✅ time: Time-related functions")
+            print("   ✅ typing: Type hints and annotations")
+
+            # If we get here, all imports succeeded
+            return True
+        except ImportError as e:
+            print(f"❌ Import failed: {e}")
+            return False
+
+    def test_core_function_availability():
+        """Test that core functions are available"""
+        core_functions = [
+            ("handle_api_report", "Main API report handler"),
+            ("main", "Main entry point function"),
+        ]
+
+        print("📋 Testing availability of core functions:")
+        results = []
+
+        for func_name, description in core_functions:
+            try:
+                func = globals().get(func_name)
+                is_available = func is not None
+                is_callable = callable(func) if is_available else False
+
+                status = "✅" if is_callable else "❌"
+                print(f"   {status} {func_name}: {description}")
+                print(f"      Available: {is_available}, Callable: {is_callable}")
+
+                results.append(is_callable)
+                assert is_callable, f"{func_name} should be callable"
+
+            except Exception as e:
+                print(f"   ❌ {func_name}: Exception {e}")
+                results.append(False)
+
+        print(
+            f"📊 Results: {sum(results)}/{len(results)} core functions available and callable"
+        )
+        return True
+
+    def test_search_functions():
+        """Test that search-related functions exist"""
+        assert (
+            "_get_search_criteria" in globals()
+        ), "Search criteria function should exist in globals"
+
+        # Test with test data containing the required identifier
+        test_person_data = {
+            "id": "TEST_12345",
+            "name": "Test Person 12345",
+            "birth_year": 1950,
         }
-
-    except Exception as e:
-        logger.warning(f"Error extracting person data: {e}")
-        return _create_default_person_data()
-
-
-def extract_year_from_event(event: dict[str, Any]) -> Optional[int]:
-    """Extract year from an event's date information."""
-    try:
-        # Try various date fields from the API response
-        date_str = None
-
-        # Check for direct date fields (API format)
-        if "d" in event:
-            date_str = event["d"]  # e.g., "15/6/1941"
-        elif "nd" in event:
-            date_str = event["nd"]  # e.g., "1941-06-15"
-        elif "date" in event:
-            date_info = event["date"]
-            if isinstance(date_info, dict):
-                date_str = date_info.get("year") or date_info.get("original")
-            else:
-                date_str = str(date_info)
-
-        if date_str:
-            # Extract 4-digit year from various formats
-            import re
-            year_match = re.search(r'\b(\d{4})\b', str(date_str))
-            if year_match:
-                return int(year_match.group(1))
-
-        return None
-    except Exception:
-        return None
-
-
-def run_action11(session_manager: Optional[SessionManager] = None) -> bool:
-    """
-    Public entry point for Action 11. Runs the comprehensive test suite using API calls.
-
-    Args:
-        session_manager: SessionManager instance for API calls (optional for standalone execution)
-
-    Returns:
-        bool: True if all tests pass, False otherwise
-    """
-    return action11_module_tests(session_manager)
-
-
-
-def _validate_existing_session(session_manager: Optional[SessionManager]) -> Optional[SessionManager]:
-    """Validate existing session manager if provided."""
-    if session_manager and session_manager.is_sess_valid():
-        logger.debug("Using provided valid session manager")
-        return session_manager
-
-    if session_manager:
-        logger.warning("Provided session manager is invalid, creating new one")
-    else:
-        logger.debug("No session manager provided, creating new one for API calls")
-
-    return None
-
-
-def _create_new_session_manager() -> Optional[SessionManager]:
-    """Create and initialize a new session manager."""
-    logger.debug("Creating new SessionManager for API calls...")
-    new_session_manager = SessionManager()
-
-    # Start browser session (needed for authentication)
-    if not new_session_manager.start_browser("Action 11 - API Research"):
-        logger.error("Failed to start browser for authentication")
-        return None
-
-    return new_session_manager
-
-
-def _authenticate_session(session_manager: SessionManager) -> bool:
-    """Authenticate the session manager."""
-    from utils import log_in, login_status
-
-    logger.debug("Checking login status...")
-    login_ok = login_status(session_manager, disable_ui_fallback=False)
-
-    if login_ok is True:
-        logger.debug("Already logged in - session ready")
-        return True
-
-    if login_ok is False:
-        logger.debug("Not logged in - attempting authentication...")
-        login_result = log_in(session_manager)
-        if login_result == "LOGIN_SUCCEEDED":
-            logger.debug("Authentication successful - session ready")
-            return True
-        logger.error(f"Authentication failed: {login_result}")
-        return False
-
-    logger.error("Login status check failed critically")
-    return False
-
-
-def get_api_session(session_manager: Optional[SessionManager] = None) -> Optional[SessionManager]:
-    """
-    Get a valid API session, creating one if needed and handling authentication.
-    This replaces the get_cached_gedcom() function from the GEDCOM version.
-    """
-    # Check if existing session is valid
-    valid_session = _validate_existing_session(session_manager)
-    if valid_session:
-        return valid_session
-
-    # Create a new SessionManager for standalone execution
-    try:
-        new_session_manager = _create_new_session_manager()
-        if not new_session_manager:
-            return None
-
-        # Authenticate the session
-        if _authenticate_session(new_session_manager):
-            return new_session_manager
-
-        return None
-
-    except Exception as e:
-        logger.error(f"Failed to create authenticated SessionManager: {e}", exc_info=True)
-        return None
-
-
-
-# Use centralized test runner utility
-from test_utilities import create_standard_test_runner
-
-
-def action11_module_tests(session_manager: Optional[SessionManager] = None) -> bool:
-    """
-    Run comprehensive Action 11 tests using API calls instead of GEDCOM files.
-
-    Args:
-        session_manager: SessionManager instance for API calls
-
-    Returns:
-        bool: True if all tests pass, False otherwise
-    """
-    # Temporarily increase log level to reduce noise during tests
-    import logging
-    original_level = logging.getLogger().level
-    logging.getLogger().setLevel(logging.ERROR)
-
-    suite = TestSuite(
-        "Action 11 - Live API Research Tool", "action11.py"
-    )
-    suite.start_suite()
-
-    # --- TESTS ---
-    def debug_wrapper(test_func: Callable[[], Any]) -> Callable[[], Any]:
-        def wrapped() -> Any:
-            return test_func()
-            # Debug timing removed for cleaner output
-        return wrapped
-
-    def test_input_sanitization() -> None:
-        """Test input sanitization with edge cases and real-world inputs"""
-        import os
-
-        from dotenv import load_dotenv
-        load_dotenv()
-
-        # Get test person name from .env configuration
-        test_first_name = os.getenv("TEST_PERSON_FIRST_NAME", "Fraser")
-        test_last_name = os.getenv("TEST_PERSON_LAST_NAME", "Gault")
-        full_name = f"{test_first_name} {test_last_name}"
-
-        print("📋 Testing input sanitization with test cases:")
-
-        # Test cases with expected outputs
-        test_cases = [
-            ("  John  ", "John", "Whitespace trimming"),
-            ("", "None", "Empty string handling"),
-            ("   ", "None", "Whitespace-only string"),
-            (full_name, full_name, "Normal text"),
-            ("  Multiple   Spaces  ", "Multiple   Spaces", "Internal spaces preserved")
+        assert (
+            "12345" in test_person_data["id"]
+        ), "Test data should contain 12345 identifier"
+        assert (
+            "12345" in test_person_data["name"]
+        ), "Test person name should contain 12345 identifier"
+
+    # === CORE FUNCTIONALITY TESTS ===
+    def test_scoring_functions():
+        """Test scoring and ranking functions"""
+        assert (
+            "_process_and_score_suggestions" in globals()
+        ), "Scoring function should exist"
+        assert (
+            "_run_simple_suggestion_scoring" in globals()
+        ), "Simple scoring function should exist"
+
+        # Test data for scoring validation
+        test_suggestion = {
+            "person_id": "SCORE_12345",
+            "name": "Test Score Person 12345",
+            "score": 85,
+        }
+        assert (
+            "12345" in test_suggestion["person_id"]
+        ), "Scoring test data should contain 12345 identifier"
+
+    def test_display_functions():
+        """Test result display functions"""
+        assert (
+            "_display_search_results" in globals()
+        ), "Display results function should exist"
+        assert (
+            "_display_initial_comparison" in globals()
+        ), "Display comparison function should exist"
+
+        # Test data for display validation
+        test_result = {
+            "result_id": "DISPLAY_12345",
+            "person_name": "Display Test Person 12345",
+            "match_score": 92,
+        }
+        assert (
+            "12345" in test_result["result_id"]
+        ), "Display test data should contain 12345 identifier"
+
+    def test_api_integration_functions():
+        """Test API integration handlers"""
+        assert "_handle_search_phase" in globals(), "Search phase handler should exist"
+        assert (
+            "_handle_selection_phase" in globals()
+        ), "Selection phase handler should exist"
+
+    # === EDGE CASE TESTS ===
+    def test_empty_globals_handling():
+        """Test handling of missing functions gracefully"""
+        # This should not crash even if some functions are missing
+        result = is_function_available("_nonexistent_function")
+        assert result == False, "Non-existent function check should return False"
+
+    def test_function_callable_check():
+        """Test that callable checks work properly"""
+        # Test with known callable
+        assert callable(handle_api_report), "handle_api_report should be callable"
+
+    # === INTEGRATION TESTS ===
+    def test_family_functions():
+        """Test family data processing functions"""
+        assert (
+            "_display_family_info" in globals()
+        ), "Family info display function should exist"
+        assert (
+            "_display_tree_relationship" in globals()
+        ), "Tree relationship display function should exist"
+
+    def test_data_extraction_functions():
+        """Test data extraction functions"""
+        assert (
+            "_extract_fact_data" in globals()
+        ), "Fact data extraction function should exist"
+        assert (
+            "_extract_detailed_info" in globals()
+        ), "Detailed info extraction function should exist"
+
+    def test_utility_functions():
+        """Test utility and helper functions"""
+        assert (
+            "_parse_treesui_list_response" in globals()
+        ), "Tree UI list parser should exist"
+        assert (
+            "_flatten_children_list" in globals()
+        ), "Children list flattener should exist"
+
+    # === PERFORMANCE TESTS ===
+    def test_function_lookup_performance():
+        """Test function lookup performance"""
+        import time
+
+        start_time = time.time()
+
+        # Test multiple function lookups
+        functions_to_check = [
+            "handle_api_report",
+            "_get_search_criteria",
+            "_process_and_score_suggestions",
+            "_display_search_results",
+            "_handle_search_phase",
         ]
 
-        passed = 0
-        for input_val, expected, description in test_cases:
-            # Use the sanitize function
-            result = sanitize_input(input_val) if input_val.strip() else "None"
-            status = "✅" if result == expected else "❌"
-            print(f"   {status} {description}")
-            print(f"      Input: '{input_val}' → Output: '{result}' (Expected: '{expected}')")
-            if result == expected:
-                passed += 1
-
-        print(f"📊 Results: {passed}/{len(test_cases)} test cases passed")
-        return passed == len(test_cases)
-
-    def test_date_parsing() -> None:
-        """Test year extraction from various date input formats"""
-        print("📋 Testing year input validation with formats:")
-
-        # Test cases with expected outputs
-        test_cases = [
-            ("1990", 1990, "Simple year"),
-            ("1 Jan 1942", 1942, "Date with day and month"),
-            ("1/1/1942", 1942, "Date in MM/DD/YYYY format"),
-            ("1942/1/1", 1942, "Date in YYYY/MM/DD format"),
-            ("2000", 2000, "Y2K year")
-        ]
-
-        passed = 0
-        for input_val, expected, description in test_cases:
-            # Use a simple year extraction function
-            import re
-            year_match = re.search(r'\b(\d{4})\b', input_val)
-            result = int(year_match.group(1)) if year_match else None
-
-            status = "✅" if result == expected else "❌"
-            print(f"   {status} {description}")
-            print(f"      Input: '{input_val}' → Output: {result} (Expected: {expected})")
-            if result == expected:
-                passed += 1
-
-        print(f"📊 Results: {passed}/{len(test_cases)} input formats validated correctly")
-        return passed == len(test_cases)
-
-    def test_api_search_functionality() -> None:
-        """Test API search functionality with test person's data from .env"""
-        import os
-
-        from dotenv import load_dotenv
-        load_dotenv()
-
-        # Get test person data from .env configuration
-        test_first_name = os.getenv("TEST_PERSON_FIRST_NAME", "Fraser")
-        test_last_name = os.getenv("TEST_PERSON_LAST_NAME", "Gault")
-        test_birth_year = int(os.getenv("TEST_PERSON_BIRTH_YEAR", "1941"))
-        test_gender = os.getenv("TEST_PERSON_GENDER", "m")
-        expected_score = int(os.getenv("TEST_PERSON_EXPECTED_SCORE", "235"))
-
-        # Check if we have a valid session for API calls
-        api_session = get_api_session(session_manager)
-        if not api_session:
-            print(f"{Colors.RED}❌ Failed to create API session for search test{Colors.RESET}")
-            raise AssertionError("API search test requires a valid session manager but failed to create one")
-
-        # Enhanced search criteria with revised format
-        search_criteria = {
-            "first_name": test_first_name.lower(),
-            "surname": test_last_name.lower(),
-            "birth_year": test_birth_year,
-            "gender": test_gender.lower(),  # Use lowercase for scoring consistency
-            "birth_place": "Banff",  # Search for 'Banff' within the full place name
-            "death_year": None,
-            "death_place": None
+        for func_name in functions_to_check:
+            assert (
+                func_name in globals()
+            ), f"Function {func_name} should exist in globals"
+
+        end_time = time.time()
+        # Should complete lookups quickly (< 0.01 seconds)
+        duration = end_time - start_time
+        assert (
+            duration < 0.01
+        ), f"Function lookups should complete in under 0.01s, took {duration:.3f}s"
+
+    def test_callable_check_performance():
+        """Test callable check performance"""
+        import time
+
+        start_time = time.time()
+
+        for _ in range(50):
+            callable(handle_api_report)
+
+        end_time = time.time()
+        # Should complete 50 callable checks quickly (< 0.01 seconds)
+        duration = end_time - start_time
+        assert (
+            duration < 0.01
+        ), f"50 callable checks should complete in under 0.01s, took {duration:.3f}s"  # === ERROR HANDLING TESTS ===
+
+    def test_fraser_gault_functions():
+        """Test Fraser Gault functionality availability"""
+        fraser_test_data = {
+            "fraser_id": "FRASER_12345",
+            "test_name": "Fraser Gault Test 12345",
         }
-
-        print("🔍 Search Criteria:")
-        print(f"   • First Name contains: {test_first_name.lower()}")
-        print(f"   • Surname contains: {test_last_name.lower()}")
-        print(f"   • Birth Year: {test_birth_year}")
-        print(f"   • Gender: {test_gender.upper()}")
-        print("   • Birth Place contains: Banff")
-        print("   • Death Year: null")
-        print("   • Death Place contains: null")
+        assert (
+            "12345" in fraser_test_data["fraser_id"]
+        ), "Fraser test data should contain 12345 identifier"
 
         try:
-            # Use enhanced TreesUI search with new endpoint and performance monitoring
-            import time
-            start_time = time.time()
-
-            print(f"🔍 Starting search at {time.strftime('%H:%M:%S')}...")
-
-            results = enhanced_treesui_search(
-                session_manager=api_session,
-                search_criteria=search_criteria,
-                max_results=3  # Reduced from 5 to 3 for faster processing
-            )
-
-            search_time = time.time() - start_time
-            print(f"🔍 Search completed at {time.strftime('%H:%M:%S')} (took {search_time:.3f}s)")
-
-            print("\n🔍 API Search Results:")
-            print(f"   Search time: {search_time:.3f}s")
-            print(f"   Total matches: {len(results)}")
-
-            if results:
-                top_result = results[0]
-                actual_score = top_result.get('total_score', 0)
-                found_name = top_result.get('full_name_disp', 'N/A')
-                person_id = top_result.get('person_id') or top_result.get('id')
-
-                print(f"   Top match: {found_name} (Score: {actual_score})")
-                print(f"   Score validation: {actual_score >= 50}")  # Lower threshold for API
-
-                # Cache Fraser's data for Test 4 reuse
-                global _cached_fraser_person_id, _cached_fraser_name
-                _cached_fraser_person_id = person_id
-                _cached_fraser_name = found_name
-
-                # Validate expected score from .env
-                score_matches_expected = actual_score == expected_score
-                print(f"   Expected score validation: {score_matches_expected} (Expected: {expected_score}, Actual: {actual_score})")
-
-                if not score_matches_expected:
-                    print(f"   ⚠️ WARNING: Score mismatch! Expected {expected_score} but got {actual_score}")
-
-                # Validate performance with more detailed feedback
-                performance_ok = search_time < 8.0  # Reduced threshold for better performance
-                performance_status = "✅ FAST" if search_time < 3.0 else "⚠️ SLOW" if search_time < 8.0 else "❌ TOO SLOW"
-                print(f"   Performance validation: {performance_ok} (< 8.0s) - {performance_status}")
-
-                if search_time > 8.0:
-                    print(f"   ⚠️ WARNING: Search took {search_time:.3f}s which may indicate performance issues")
-
-                # Display detailed scoring breakdown exactly like Action 10
-                score = top_result.get('total_score', 0)
-                field_scores = top_result.get('field_scores', {})
-
-                print("\n📊 Scoring Breakdown:")
-                print("Field        Score  Description")
-                print("--------------------------------------------------")
-
-                # Map field scores to Action 10 format
-                field_mapping = {
-                    'givn': 'First Name Match',
-                    'surn': 'Surname Match',
-                    'gender': 'Gender Match',
-                    'byear': 'Birth Year Match',
-                    'bdate': 'Birth Date Match',
-                    'bplace': 'Birth Place Match',
-                    'bbonus': 'Birth Info Bonus',
-                    'dyear': 'Death Year Match',
-                    'ddate': 'Death Date Match',
-                    'dplace': 'Death Place Match',
-                    'dbonus': 'Death Info Bonus',
-                    'bonus': 'Name Bonus'
-                }
-
-                # Display each field score in Action 10 format
-                total_displayed = 0
-                for field_key, description in field_mapping.items():
-                    field_score = field_scores.get(field_key, 0)
-                    total_displayed += field_score
-                    print(f"{field_key:<12} {field_score:<6} {description}")
-
-                print("--------------------------------------------------")
-                print(f"Total        {score:<6} Final Match Score")
-                print()
-
-                # STRICT validation - must find Fraser Gault with good score
-                expected_name = f"{test_first_name} {test_last_name}"
-                found_name = top_result.get('full_name_disp', '')
-
-                # Check if we found the right person
-                if test_first_name.lower() not in found_name.lower() or test_last_name.lower() not in found_name.lower():
-                    print(f"❌ WRONG PERSON FOUND: Expected '{expected_name}', got '{found_name}'")
-                    raise AssertionError(f"API search found wrong person: expected '{expected_name}', got '{found_name}'")
-
-                # Check score is adequate
-                if score < 50:
-                    print(f"❌ SCORE TOO LOW: Expected ≥50, got {score}")
-                    raise AssertionError(f"API search score too low: expected ≥50, got {score}")
-
-                # Check expected score matches
-                if score != expected_score:
-                    print(f"❌ SCORE MISMATCH: Expected {expected_score}, got {score}")
-                    raise AssertionError(f"API search score mismatch: expected {expected_score}, got {score}")
-
-                # Check performance
-                assert performance_ok, f"API search should complete in < 8s, took {search_time:.3f}s"
-
-                print(f"✅ Found correct person: {found_name} with score {score}")
-                print(f"✅ Score matches expected value: {expected_score}")
-
-            else:
-                print("❌ NO MATCHES FOUND - This is a FAILURE")
-                raise AssertionError(f"API search must find {test_first_name} {test_last_name} but found 0 matches")
-
-            print("✅ API search performance and accuracy test completed")
-            print(f"Conclusion: API search functionality validated with {len(results)} matches")
-            return True
-
-        except Exception as e:
-            print(f"❌ API search test failed with exception: {e}")
-            logger.error(f"API search test error: {e}", exc_info=True)
-            return False
-
-    def test_api_family_analysis() -> None:
-        """Test family relationship analysis via editrelationships API (uses cached Fraser data)"""
-        import json
-        import os
-
-        from dotenv import load_dotenv
-        load_dotenv()
-
-        # Check if we have cached Fraser data from Test 3
-        # Read-only usage; no need to declare global
-
-        # Check if we have a valid session for API calls
-        api_session = get_api_session(session_manager)
-        if not api_session:
-            print("❌ Failed to create API session for family analysis test")
-            raise AssertionError("Family analysis test requires a valid session manager but failed to create one")
-
-        print("🔍 Testing API family analysis...")
-
-        try:
-            # Use cached Fraser data from Test 3 if available
-            if _cached_fraser_person_id and _cached_fraser_name:
-                person_id = _cached_fraser_person_id
-                found_name = _cached_fraser_name
-                print("✅ Using cached Fraser data from Test 3:")
-                print(f"   Name: {found_name}")
-                print(f"   Person ID: {person_id}")
-            else:
-                print("⚠️ No cached Fraser data from Test 3, performing search...")
-                # Fallback to search if no cached data
-                test_first_name = os.getenv("TEST_PERSON_FIRST_NAME", "Fraser")
-                test_last_name = os.getenv("TEST_PERSON_LAST_NAME", "Gault")
-                test_birth_year = int(os.getenv("TEST_PERSON_BIRTH_YEAR", "1941"))
-                test_gender = os.getenv("TEST_PERSON_GENDER", "M")
-
-                search_criteria = {
-                    "first_name": test_first_name.lower(),
-                    "surname": test_last_name.lower(),
-                    "birth_year": test_birth_year,
-                    "gender": test_gender.lower(),
-                    "birth_place": "Banff",
-                    "death_year": None,
-                    "death_place": None
-                }
-
-                results = enhanced_treesui_search(
-                    session_manager=api_session,
-                    search_criteria=search_criteria,
-                    max_results=3
-                )
-
-                if not results:
-                    print("❌ No API results found for family analysis")
-                    raise AssertionError("Family analysis test must find Fraser Gault but found 0 matches")
-
-                top_match = results[0]
-                person_id = top_match.get('person_id') or top_match.get('id')
-                found_name = top_match.get('full_name_disp', '')
-                print(f"✅ Found Fraser: {found_name}")
-
-            # Step 2: Get family details using the better editrelationships API endpoint
-            print("\n🔍 Getting family relationships via editrelationships API...")
-
-            if not person_id:
-                print("❌ No person ID available for family analysis")
-                raise AssertionError("Family analysis requires person ID but none found")
-
-            # Get required IDs for the API call
-            user_id = api_session.my_profile_id or api_session.my_uuid
-            tree_id = api_session.my_tree_id
-
-            if not user_id or not tree_id:
-                print(f"❌ Missing required IDs - User ID: {user_id}, Tree ID: {tree_id}")
-                raise AssertionError("Family analysis requires valid user_id and tree_id")
-
-            # Use the editrelationships endpoint (much better than other endpoints)
-            base_url = config_schema.api.base_url.rstrip('/')
-            api_url = f"{base_url}/family-tree/person/addedit/user/{user_id}/tree/{tree_id}/person/{person_id}/editrelationships"
-
-            print("🔍 Calling editrelationships API...")
-            cache_key = f"{user_id}:{tree_id}:{person_id}"
-            response = _edit_relationships_cache.get(cache_key)
-            if response is None:
-                response = _api_req(
-                    url=api_url,
-                    driver=api_session.driver,
-                    session_manager=api_session,
-                    method="GET",
-                    api_description="Edit Relationships API",
-                    timeout=10,
-                    use_csrf_token=False
-                )
-                if isinstance(response, dict):
-                    _edit_relationships_cache[cache_key] = response
-
-            if response and isinstance(response, dict) and response.get('data'):
-                # Parse the JSON data from the response
-                family_data = json.loads(response['data'])
-                person_info = family_data.get('person', {})
-
-                print(f"\n👨‍👩‍👧‍👦 Family Details for {found_name}:")
-
-                # Extract and display family relationships
-                fathers = person_info.get('fathers', [])
-                mothers = person_info.get('mothers', [])
-                spouses = person_info.get('spouses', [])
-                children = person_info.get('children', [[]])[0] if person_info.get('children') else []
-
-                print(f"   👨 Fathers ({len(fathers)}):")
-                for father in fathers:
-                    name = f"{father['name']['given']} {father['name']['surname']}"
-                    birth_info = ""
-                    death_info = ""
-                    if father.get('bDate', {}).get('year'):
-                        birth_info = f" (b. {father['bDate']['year']}"
-                        if father.get('dDate', {}).get('year'):
-                            death_info = f"-{father['dDate']['year']})"
-                        else:
-                            birth_info += ")"
-                    elif father.get('dDate', {}).get('year'):
-                        death_info = f" (d. {father['dDate']['year']})"
-                    print(f"      • {name}{birth_info}{death_info}")
-
-                print(f"   👩 Mothers ({len(mothers)}):")
-                for mother in mothers:
-                    name = f"{mother['name']['given']} {mother['name']['surname']}"
-                    birth_info = ""
-                    death_info = ""
-                    if mother.get('bDate', {}).get('year'):
-                        birth_info = f" (b. {mother['bDate']['year']}"
-                        if mother.get('dDate', {}).get('year'):
-                            death_info = f"-{mother['dDate']['year']})"
-                        else:
-                            birth_info += ")"
-                    elif mother.get('dDate', {}).get('year'):
-                        death_info = f" (d. {mother['dDate']['year']})"
-                    print(f"      • {name}{birth_info}{death_info}")
-
-                print(f"   💑 Spouses ({len(spouses)}):")
-                for spouse in spouses:
-                    name = f"{spouse['name']['given']} {spouse['name']['surname']}"
-                    birth_info = ""
-                    death_info = ""
-                    if spouse.get('bDate', {}).get('year'):
-                        birth_info = f" (b. {spouse['bDate']['year']}"
-                        if spouse.get('dDate', {}).get('year'):
-                            death_info = f"-{spouse['dDate']['year']})"
-                        else:
-                            birth_info += ")"
-                    elif spouse.get('dDate', {}).get('year'):
-                        death_info = f" (d. {spouse['dDate']['year']})"
-                    print(f"      • {name}{birth_info}{death_info}")
-
-                print(f"   👶 Children ({len(children)}):")
-                for child in children:
-                    name = f"{child['name']['given']} {child['name']['surname']}"
-                    birth_info = ""
-                    death_info = ""
-                    if child.get('bDate', {}).get('year'):
-                        birth_info = f" (b. {child['bDate']['year']}"
-                        if child.get('dDate', {}).get('year'):
-                            death_info = f"-{child['dDate']['year']})"
-                        else:
-                            birth_info += ")"
-                    elif child.get('dDate', {}).get('year'):
-                        death_info = f" (d. {child['dDate']['year']})"
-                    print(f"      • {name}{birth_info}{death_info}")
-
-                total_family = len(fathers) + len(mothers) + len(spouses) + len(children)
-                print("\n✅ Family analysis completed successfully")
-                print(f"   Total family members found: {total_family}")
-                print("Conclusion: Fraser Gault's family structure successfully analyzed via editrelationships API")
-                return True
-            print("❌ No family data returned from editrelationships API")
-            raise AssertionError("editrelationships API should return family data")
-
-        except Exception as e:
-            print(f"❌ API family analysis test failed: {e}")
-            logger.error(f"API family analysis error: {e}", exc_info=True)
-            return False
-
-    def test_api_relationship_path() -> None:
-        """Test relationship path calculation via relationladderwithlabels API (uses cached Fraser data)"""
-        import os
-
-        from dotenv import load_dotenv
-        load_dotenv()
-
-        # Check if we have cached Fraser data from Test 3
-        # Read-only usage; no need to declare global
-
-        # Get tree owner data from configuration
-        reference_person_name = config_schema.reference_person_name if config_schema else "Tree Owner"
-
-        # Check if we have a valid session for API calls
-        api_session = get_api_session(session_manager)
-        if not api_session:
-            print("❌ Failed to create API session for relationship path test")
-            raise AssertionError("Relationship path test requires a valid session manager but failed to create one")
-
-        try:
-<<<<<<< HEAD
-            # Use cached Fraser data from Test 3 if available
-            if _cached_fraser_person_id and _cached_fraser_name:
-                person_id = _cached_fraser_person_id
-                found_name = _cached_fraser_name
-            else:
-                print("⚠️ No cached Fraser data from Test 3, performing search...")
-                # Fallback to search if no cached data
-                test_first_name = os.getenv("TEST_PERSON_FIRST_NAME", "Fraser")
-                test_last_name = os.getenv("TEST_PERSON_LAST_NAME", "Gault")
-                test_birth_year = int(os.getenv("TEST_PERSON_BIRTH_YEAR", "1941"))
-                test_gender = os.getenv("TEST_PERSON_GENDER", "M")
-
-                search_criteria = {
-                    "first_name": test_first_name.lower(),
-                    "surname": test_last_name.lower(),
-                    "birth_year": test_birth_year,
-                    "gender": test_gender.lower(),
-                    "birth_place": "Banff",
-                    "death_year": None,
-                    "death_place": None
-                }
-
-                results = enhanced_treesui_search(
-                    session_manager=api_session,
-                    search_criteria=search_criteria,
-                    max_results=3
-                )
-
-                if not results:
-                    print("❌ No API results found for relationship path")
-                    raise AssertionError("Relationship path test must find Fraser Gault but found 0 matches")
-
-                top_match = results[0]
-                person_id = top_match.get('person_id') or top_match.get('id')
-                found_name = top_match.get('full_name_disp', '')
-                print(f"✅ Found Fraser: {found_name}")
-
-            # Step 2: Get reference person information
-            reference_person_id = config_schema.reference_person_id if config_schema else None
-
-            if not reference_person_id:
-                print("⚠️ REFERENCE_PERSON_ID not configured, skipping relationship path test")
-                return True
-
-            if not person_id:
-                print("❌ No person ID available for relationship calculation")
-                raise AssertionError("Relationship path requires person ID but none found")
-
-            # Get required IDs for the API call
-            user_id = api_session.my_profile_id or api_session.my_uuid
-            tree_id = api_session.my_tree_id
-
-            if not user_id or not tree_id:
-                print(f"❌ Missing required IDs - User ID: {user_id}, Tree ID: {tree_id}")
-                raise AssertionError("Relationship path requires valid user_id and tree_id")
-
-            # Use the relationladderwithlabels endpoint (perfect for relationship paths)
-            base_url = config_schema.api.base_url.rstrip('/')
-            api_url = f"{base_url}/family-tree/person/card/user/{user_id}/tree/{tree_id}/person/{person_id}/kinship/relationladderwithlabels"
-
-            cache_key = f"{user_id}:{tree_id}:{person_id}"
-            response = _relation_ladder_cache.get(cache_key)
-            if response is None:
-                response = _api_req(
-                    url=api_url,
-                    driver=api_session.driver,
-                    session_manager=api_session,
-                    method="GET",
-                    api_description="Relation Ladder with Labels API",
-                    timeout=10,
-                    use_csrf_token=False
-                )
-                if isinstance(response, dict):
-                    _relation_ladder_cache[cache_key] = response
-
-            if response and isinstance(response, dict) and response.get('kinshipPersons'):
-                kinship_persons = response['kinshipPersons']
-
-                # Display the relationship path like Action 10's format
-                print(f"Relationship Path from {found_name} to {reference_person_name}:\n")
-
-                # Show the complete relationship path
-                for i, person in enumerate(kinship_persons):
-                    if isinstance(person, dict):
-                        name = person.get("name", "Unknown")
-                        relationship = person.get("relationship", "Unknown")
-                        life_span = person.get("lifeSpan", "")
-
-                        # Format the relationship display
-                        if i == 0:
-                            # First person (Fraser) - show as starting point
-                            print(f"   {i+1}. {name} ({life_span}) - {relationship}")
-                        else:
-                            # Subsequent persons in the path
-                            print(f"   {i+1}. {name} ({life_span}) - {relationship}")
-
-                # Check if we found the expected uncle relationship
-                fraser_entry = next((p for p in kinship_persons if "Fraser" in p.get("name", "")), None)
-                if fraser_entry and "uncle" in fraser_entry.get("relationship", "").lower():
-                    print("\n✅ Correct relationship confirmed: Uncle relationship found")
-                    print(f"   Fraser Gault is confirmed as uncle to {reference_person_name}")
-                else:
-                    print("\n⚠️ Different relationship found, but path is valid")
-
-                print("✅ Relationship path calculation completed successfully")
-                print(f"Conclusion: Relationship path between Fraser Gault and {reference_person_name} successfully calculated via API")
-                return True
-            print("⚠️ API limitation: Relationship path data not available")
-            print("   This is a known limitation of the API vs GEDCOM approach")
-            print("✅ Relationship path framework validated (despite API data limitation)")
-            return True
-
-        except Exception as e:
-            print(f"❌ API relationship path test failed: {e}")
-            logger.error(f"API relationship path error: {e}", exc_info=True)
-            return False
-
-    # Run tests with the same clean formatting as Action 10
-    tests = [
-        ("Input Sanitization", "Test input sanitization with edge cases and real-world inputs.", "Test against: '  John  ', '', '   ', test person name, '  Multiple   Spaces  '.", "Validates whitespace trimming, empty string handling, and text preservation.", test_input_sanitization),
-        ("Date Parsing", "Test year extraction from various date input formats.", "Test against: '1990', '1 Jan 1942', '1/1/1942', '1942/1/1', '2000'.", "Parses multiple date formats: simple years, full dates, and various formats.", test_date_parsing),
-        ("API Search Functionality", "Test API search functionality with test person's data from .env.", "Test API search with actual test person data from .env configuration.", "Validates API search with test person's real data and scoring.", test_api_search_functionality),
-        ("API Family Analysis", "Test family relationship analysis via API with test person from .env.", "Find test person using .env data and analyze family relationships via API calls.", "Tests API family relationship analysis with test person from .env configuration.", test_api_family_analysis),
-        ("API Relationship Path", "Test relationship path calculation via API between test person and tree owner.", "Calculate relationship path from test person to tree owner using API calls.", "Tests API relationship path calculation from test person to tree owner.", test_api_relationship_path),
-    ]
-
-    for i, (name, description, method, expected, test_func) in enumerate(tests, 1):
-        suite.run_test(
-            f"⚙️ Test {i}: {name}",
-            debug_wrapper(test_func),
-            expected,
-            description,
-            method,
-        )
-
-    # Restore original log level
-    logging.getLogger().setLevel(original_level)
-
-    return suite.finish_suite()
-
-
-# Use centralized test runner utility
-run_comprehensive_tests = create_standard_test_runner(action11_module_tests)
-
-
-if __name__ == "__main__":
-    # Suppress all performance monitoring during tests (same as Action 10)
-    import os
-    os.environ['DISABLE_PERFORMANCE_MONITORING'] = '1'
-
-    from logging_config import setup_logging
-
-    logger = setup_logging()
-
-    # Suppress performance logging for cleaner test output
-    import logging
-
-    # Create a null handler to completely suppress performance logs
-    null_handler = logging.NullHandler()
-=======
             return is_function_available(
                 "run_standalone_fraser_test"
             ) and is_function_available("load_test_person_from_env")
@@ -4376,40 +5389,18 @@
             "Relationship ladder parsed correctly; formatted output meets spec.",
         )
 
->>>>>>> 8cf54f6f
-
-    # Disable all performance-related loggers more aggressively
-    for logger_name in ['performa', 'performance', 'performance_monitor', 'performance_orchestrator', 'performance_wrapper']:
-        perf_logger = logging.getLogger(logger_name)
-        perf_logger.handlers = [null_handler]
-        perf_logger.setLevel(logging.CRITICAL + 1)  # Above critical
-        perf_logger.disabled = True
-        perf_logger.propagate = False
-
-    # Also disable the root logger's handlers for any performance messages
-    root_logger = logging.getLogger()
-
-    # Create custom filter to block performance messages
-    class PerformanceFilter(logging.Filter):
-        def filter(self, record: logging.LogRecord) -> bool:
-            message = record.getMessage() if hasattr(record, 'getMessage') else str(record.msg)
-            return not ('executed in' in message and 'wrapper' in message)
-
-    for handler in root_logger.handlers:
-        handler.addFilter(PerformanceFilter())
-
-    # Performance monitoring disabled during tests
-
-    print("🧪 Running Action 11 comprehensive test suite...")
-
-    try:
-        # For standalone execution, we don't have a session manager
-        # The tests will handle this gracefully by skipping API-dependent tests
-        success = action11_module_tests(session_manager=None)
-    except Exception:
-        print("\n[ERROR] Unhandled exception during Action 11 tests:", file=sys.stderr)
-        import traceback
-        traceback.print_exc()
-        success = False
-
+
+        return suite.finish_suite()
+
+
+def run_comprehensive_tests() -> bool:
+    """Run comprehensive tests using the unified test framework."""
+    return action11_module_tests()
+
+
+if __name__ == "__main__":
+    import sys
+
+    print("🔍 Running Action 11 - Live API Research Tool comprehensive test suite...")
+    success = run_comprehensive_tests()
     sys.exit(0 if success else 1)