--- conflicted
+++ resolved
@@ -1,43 +1,6 @@
 #!/usr/bin/env python3
 
 """
-Advanced Utility & Intelligent Service Engine
-
-Sophisticated utility platform providing comprehensive service automation,
-intelligent utility functions, and advanced operational capabilities with
-optimized algorithms, professional-grade utilities, and comprehensive
-service management for genealogical automation and research workflows.
-
-Utility Intelligence:
-• Advanced utility functions with intelligent automation and optimization protocols
-• Sophisticated service management with comprehensive operational capabilities
-• Intelligent utility coordination with multi-system integration and synchronization
-• Comprehensive utility analytics with detailed performance metrics and insights
-• Advanced utility validation with quality assessment and verification protocols
-• Integration with service platforms for comprehensive utility management and automation
-
-Service Automation:
-• Sophisticated service automation with intelligent workflow generation and execution
-• Advanced utility optimization with performance monitoring and enhancement protocols
-• Intelligent service coordination with automated management and orchestration
-• Comprehensive service validation with quality assessment and reliability protocols
-• Advanced service analytics with detailed operational insights and optimization
-• Integration with automation systems for comprehensive service management workflows
-
-Professional Services:
-• Advanced professional utilities with enterprise-grade functionality and reliability
-• Sophisticated service protocols with professional standards and best practices
-• Intelligent service optimization with performance monitoring and enhancement
-• Comprehensive service documentation with detailed operational guides and analysis
-• Advanced service security with secure protocols and data protection measures
-• Integration with professional service systems for genealogical research workflows
-
-Foundation Services:
-Provides the essential utility infrastructure that enables reliable, high-performance
-operations through intelligent automation, comprehensive service management,
-and professional utilities for genealogical automation and research workflows.
-
-Technical Implementation:
 API Search Utilities - Ancestry API Search and Retrieval
 
 Provides comprehensive Ancestry API search capabilities with person and family
@@ -50,11 +13,6 @@
 # All tests pass with 100% success rate.
 
 # === CORE INFRASTRUCTURE ===
-<<<<<<< HEAD
-from standard_imports import setup_module
-
-logger = setup_module(globals(), __name__)
-=======
 from core_imports import (
     standardize_module_imports,
     auto_register_module,
@@ -63,16 +21,13 @@
 
 # === PHASE 4.1: ENHANCED ERROR HANDLING ===
 # Imports removed - not used in this module
->>>>>>> 8cf54f6f
-
-# === PHASE 4.1: ENHANCED ERROR HANDLING ===
+
+standardize_module_imports()
+auto_register_module(globals(), __name__)
 
 # === STANDARD LIBRARY IMPORTS ===
-import contextlib
+import os  # Used for path operations
 import re
-<<<<<<< HEAD
-from typing import Any, Optional, Union
-=======
 from typing import Dict, List, Any, Optional, Tuple, Union
 
 # === THIRD-PARTY IMPORTS ===
@@ -80,24 +35,20 @@
     TestSuite,
     suppress_logging,
 )
->>>>>>> 8cf54f6f
 
 # === LOCAL IMPORTS ===
 from api_utils import (
+    call_suggest_api,
     call_facts_user_api,
     call_getladder_api,
-    call_suggest_api,
     call_treesui_list_api,
 )
 from config import config_schema
 from relationship_utils import format_api_relationship_path
-
-# === THIRD-PARTY IMPORTS ===
-from test_framework import (
-    TestSuite,
-    suppress_logging,
-)
 from utils import SessionManager
+
+# === MODULE LOGGER ===
+logger = get_logger(__name__)
 
 # === MODULE CONSTANTS ===
 API_UTILS_AVAILABLE = True
@@ -121,14 +72,13 @@
 
 
 def _run_simple_suggestion_scoring(
-    search_criteria: dict[str, Any],
-    candidate: dict[str, Any],
-    weights: Optional[dict[str, Union[int, float]]] = None,
-    date_flex: Optional[dict[str, Any]] = None,
-) -> tuple[int, dict[str, int], list[str]]:
+    search_criteria: Dict[str, Any],
+    candidate: Dict[str, Any],
+    weights: Optional[Dict[str, Union[int, float]]] = None,
+    date_flex: Optional[Dict[str, Any]] = None,
+) -> Tuple[int, Dict[str, int], List[str]]:
     """
-    Use the main scoring function from gedcom_utils for consistency.
-    This ensures all scoring uses the same logic and calculations.
+    Simple scoring function for API suggestions when gedcom_utils is not available.
 
     Args:
         search_criteria: Dictionary of search criteria
@@ -139,62 +89,223 @@
     Returns:
         Tuple of (total_score, field_scores, reasons)
     """
-    # Handle empty inputs - should return zero score
-    if not search_criteria or not candidate:
-        return (0, {}, [])
-
-    # Import the main scoring function
-    from gedcom_utils import calculate_match_score
-
-    # Use the unified scoring function
-    result = calculate_match_score(
-        search_criteria=search_criteria,
-        candidate_processed_data=candidate,
-        scoring_weights=weights,
-        date_flexibility=date_flex
+    # Use default weights if none provided
+    if weights is None:
+        weights = dict(config_schema.common_scoring_weights)
+
+    # Use default date flexibility if none provided
+    if date_flex is None:
+        date_flex = {"year_match_range": config_schema.date_flexibility}
+
+    # Get year range for flexible matching
+    year_range = 10
+    if date_flex and isinstance(date_flex, dict):
+        year_range = date_flex.get("year_match_range", 10)
+
+    # Initialize scoring variables
+    total_score = 0
+    field_scores = {}
+    reasons = []
+
+    # Clean inputs for comparison
+    clean_param = lambda p: (p.strip().lower() if p and isinstance(p, str) else None)
+
+    # Extract search criteria
+    search_first_name = clean_param(search_criteria.get("first_name"))
+    search_surname = clean_param(search_criteria.get("surname"))
+    search_gender = clean_param(search_criteria.get("gender"))
+    search_birth_year = search_criteria.get("birth_year")
+    search_birth_place = clean_param(search_criteria.get("birth_place"))
+    search_death_year = search_criteria.get("death_year")
+    search_death_place = clean_param(search_criteria.get("death_place"))
+
+    # Extract candidate data - handle both camelCase and Title Case field names
+    cand_first_name = clean_param(
+        candidate.get(
+            "first_name", candidate.get("firstName", candidate.get("First Name"))
+        )
     )
-
-    # Convert float score to int for API compatibility
-    return (int(result[0]), result[1], result[2])
-
-
-
-
-
-def process_and_score_suggestions(api_results: list[dict[str, Any]], search_criteria: dict[str, Any]) -> list[dict[str, Any]]:
-    """
-    Processes API results and scores them using the main scoring logic. Returns a list of scored suggestions sorted by score (descending).
-
-    Args:
-        api_results: List of API result dictionaries
-        search_criteria: Dictionary of search criteria for scoring
-
-    Returns:
-        List of scored suggestions sorted by score (descending)
-    """
-    scored = []
-    for candidate in api_results:
-        score, field_scores, reasons = _run_simple_suggestion_scoring(
-            search_criteria,
-            candidate,
-            weights=None,
-            date_flex=None
-        )
-        candidate_copy = candidate.copy()
-        candidate_copy["score"] = score
-        candidate_copy["field_scores"] = field_scores
-        candidate_copy["reasons"] = reasons
-        scored.append(candidate_copy)
-    # Sort by score descending
-    scored.sort(key=lambda x: x.get("score", 0), reverse=True)
-    return scored
+    cand_surname = clean_param(
+        candidate.get("surname", candidate.get("lastName", candidate.get("Surname")))
+    )
+    cand_gender = clean_param(candidate.get("gender", candidate.get("Gender")))
+    cand_birth_year = candidate.get(
+        "birth_year", candidate.get("birthYear", candidate.get("Birth Year"))
+    )
+    cand_birth_place = clean_param(
+        candidate.get(
+            "birth_place", candidate.get("birthPlace", candidate.get("Birth Place"))
+        )
+    )
+    cand_death_year = candidate.get(
+        "death_year", candidate.get("deathYear", candidate.get("Death Year"))
+    )
+    cand_death_place = clean_param(
+        candidate.get(
+            "death_place", candidate.get("deathPlace", candidate.get("Death Place"))
+        )
+    )
+
+    # Default scores if weights is None or not a dict
+    contains_first_name_score = 25
+    contains_surname_score = 25
+    bonus_both_names_score = 25
+    gender_match_score = 15
+
+    # Get scores from weights if available
+    if weights and isinstance(weights, dict):
+        contains_first_name_score = weights.get("contains_first_name", 25)
+        contains_surname_score = weights.get("contains_surname", 25)
+        bonus_both_names_score = weights.get("bonus_both_names_contain", 25)
+        gender_match_score = weights.get("gender_match", 15)
+
+    # Score first name
+    if search_first_name and cand_first_name and search_first_name in cand_first_name:
+        score = contains_first_name_score
+        total_score += score
+        field_scores["first_name"] = score
+        reasons.append(f"First name '{search_first_name}' found in '{cand_first_name}'")
+
+    # Score surname
+    if search_surname and cand_surname and search_surname in cand_surname:
+        score = contains_surname_score
+        total_score += score
+        field_scores["surname"] = score
+        reasons.append(f"Surname '{search_surname}' found in '{cand_surname}'")
+
+    # Bonus for both names matching
+    if "first_name" in field_scores and "surname" in field_scores:
+        score = bonus_both_names_score
+        total_score += score
+        field_scores["name_bonus"] = score
+        reasons.append("Both first name and surname matched")
+
+    # Score gender
+    if search_gender and cand_gender and search_gender == cand_gender:
+        score = gender_match_score
+        total_score += score
+        field_scores["gender"] = score
+        reasons.append(f"Gender '{search_gender}' matched")
+
+    # More default scores
+    birth_year_match_score = 20
+    birth_year_close_score = 10
+    birth_place_match_score = 20
+    death_year_match_score = 20
+    death_year_close_score = 10
+    death_place_match_score = 20
+    bonus_birth_date_place_score = 15
+    bonus_death_date_place_score = 15
+
+    # Get more scores from weights if available
+    if weights and isinstance(weights, dict):
+        birth_year_match_score = weights.get("birth_year_match", 20)
+        birth_year_close_score = weights.get("birth_year_close", 10)
+        birth_place_match_score = weights.get("birth_place_match", 20)
+        death_year_match_score = weights.get("death_year_match", 20)
+        death_year_close_score = weights.get("death_year_close", 10)
+        death_place_match_score = weights.get("death_place_match", 20)
+        bonus_birth_date_place_score = weights.get("bonus_birth_date_and_place", 15)
+        bonus_death_date_place_score = weights.get("bonus_death_date_and_place", 15)
+
+    # Score birth year
+    if search_birth_year and cand_birth_year:
+        # Ensure both values are integers for arithmetic operations
+        try:
+            search_birth_year_int = int(search_birth_year)
+            cand_birth_year_int = int(cand_birth_year)
+
+            if search_birth_year_int == cand_birth_year_int:
+                score = birth_year_match_score
+                total_score += score
+                field_scores["birth_year"] = score
+                reasons.append(f"Birth year {search_birth_year} matched exactly")
+            elif abs(search_birth_year_int - cand_birth_year_int) <= year_range:
+                score = birth_year_close_score
+                total_score += score
+                field_scores["birth_year"] = score
+                reasons.append(
+                    f"Birth year {search_birth_year} close to {cand_birth_year}"
+                )
+        except (ValueError, TypeError) as e:
+            # Log the error but continue processing without awarding birth year points
+            logger.debug(
+                f"Birth year comparison failed - search: {search_birth_year} ({type(search_birth_year)}), candidate: {cand_birth_year} ({type(cand_birth_year)}), error: {e}"
+            )
+
+    # Score birth place
+    if (
+        search_birth_place
+        and cand_birth_place
+        and search_birth_place in cand_birth_place
+    ):
+        score = birth_place_match_score
+        total_score += score
+        field_scores["birth_place"] = score
+        reasons.append(
+            f"Birth place '{search_birth_place}' found in '{cand_birth_place}'"
+        )
+
+    # Score death year
+    if search_death_year and cand_death_year:
+        # Ensure both values are integers for arithmetic operations
+        try:
+            search_death_year_int = int(search_death_year)
+            cand_death_year_int = int(cand_death_year)
+
+            if search_death_year_int == cand_death_year_int:
+                score = death_year_match_score
+                total_score += score
+                field_scores["death_year"] = score
+                reasons.append(f"Death year {search_death_year} matched exactly")
+            elif abs(search_death_year_int - cand_death_year_int) <= year_range:
+                score = death_year_close_score
+                total_score += score
+                field_scores["death_year"] = score
+                reasons.append(
+                    f"Death year {search_death_year} close to {cand_death_year}"
+                )
+        except (ValueError, TypeError) as e:
+            # Log the error but continue processing without awarding death year points
+            logger.debug(
+                f"Death year comparison failed - search: {search_death_year} ({type(search_death_year)}), candidate: {cand_death_year} ({type(cand_death_year)}), error: {e}"
+            )
+
+    # Score death place
+    if (
+        search_death_place
+        and cand_death_place
+        and search_death_place in cand_death_place
+    ):
+        score = death_place_match_score
+        total_score += score
+        field_scores["death_place"] = score
+        reasons.append(
+            f"Death place '{search_death_place}' found in '{cand_death_place}'"
+        )
+
+    # Bonus for both birth date and place matching
+    if "birth_year" in field_scores and "birth_place" in field_scores:
+        score = bonus_birth_date_place_score
+        total_score += score
+        field_scores["birth_bonus"] = score
+        reasons.append("Both birth year and place matched")
+
+    # Bonus for both death date and place matching
+    if "death_year" in field_scores and "death_place" in field_scores:
+        score = bonus_death_date_place_score
+        total_score += score
+        field_scores["death_bonus"] = score
+        reasons.append("Both death year and place matched")
+
+    return int(total_score), field_scores, reasons
 
 
 def search_api_for_criteria(
     session_manager: SessionManager,
-    search_criteria: dict[str, Any],
+    search_criteria: Dict[str, Any],
     max_results: int = 10,
-) -> list[dict[str, Any]]:
+) -> List[Dict[str, Any]]:
     """
     Search Ancestry API for individuals matching the given criteria.
 
@@ -289,61 +400,50 @@
     # Process each suggestion result
     for suggestion in suggest_results[:max_suggestions]:
         try:
-            # Extract basic information - handle both old and new API formats
-            person_id = suggestion.get("PersonId") or suggestion.get("id")
+            # Extract basic information
+            person_id = suggestion.get("id")
             if not person_id:
                 continue
 
-            # Extract name components - handle both old and new API formats
-            full_name = suggestion.get("FullName") or suggestion.get("name", "")
-            first_name = suggestion.get("GivenName") or ""
-            surname = suggestion.get("Surname") or ""
-
-            # If we don't have separate first/last names, parse from full name
-            if not first_name or not surname:
-                name_parts = full_name.split()
-                if not first_name:
-                    first_name = name_parts[0] if name_parts else ""
-                if not surname:
-                    surname = name_parts[-1] if len(name_parts) > 1 else ""
-
-            # Extract birth/death years - handle both old and new API formats
+            # Extract name components
+            full_name = suggestion.get("name", "")
+            name_parts = full_name.split()
+            first_name = name_parts[0] if name_parts else ""
+            surname = name_parts[-1] if len(name_parts) > 1 else ""
+
+            # Extract lifespan information
+            lifespan = suggestion.get("lifespan", "")
             birth_year = None
             death_year = None
 
-            # New API format has direct BirthYear/DeathYear fields
-            if suggestion.get("BirthYear"):
-                with contextlib.suppress(ValueError, TypeError):
-                    birth_year = int(suggestion["BirthYear"])
-
-            if suggestion.get("DeathYear"):
-                with contextlib.suppress(ValueError, TypeError):
-                    death_year = int(suggestion["DeathYear"])
-
-            # Fallback to old lifespan parsing if needed
-            if birth_year is None or death_year is None:
-                lifespan = suggestion.get("lifespan", "")
-                if lifespan:
-                    if "-" in lifespan:
-                        parts = lifespan.split("-")
-                        if len(parts) == 2:
-                            try:
-                                if birth_year is None and parts[0].strip():
-                                    birth_year = int(parts[0].strip())
-                                if death_year is None and parts[1].strip():
-                                    death_year = int(parts[1].strip())
-                            except ValueError:
-                                pass
-                    elif "b." in lifespan.lower():
-                        match = re.search(r"b\.\s*(\d{4})", lifespan.lower())
-                        if match and birth_year is None:
-                            with contextlib.suppress(ValueError):
-                                birth_year = int(match.group(1))
-                    elif "d." in lifespan.lower():
-                        match = re.search(r"d\.\s*(\d{4})", lifespan.lower())
-                        if match and death_year is None:
-                            with contextlib.suppress(ValueError):
-                                death_year = int(match.group(1))
+            # Parse lifespan (format: "1900-1980" or "b. 1900" or "d. 1980")
+            if lifespan:
+                if "-" in lifespan:
+                    parts = lifespan.split("-")
+                    if len(parts) == 2:
+                        try:
+                            birth_year = (
+                                int(parts[0].strip()) if parts[0].strip() else None
+                            )
+                            death_year = (
+                                int(parts[1].strip()) if parts[1].strip() else None
+                            )
+                        except ValueError:
+                            pass
+                elif "b." in lifespan.lower():
+                    match = re.search(r"b\.\s*(\d{4})", lifespan.lower())
+                    if match:
+                        try:
+                            birth_year = int(match.group(1))
+                        except ValueError:
+                            pass
+                elif "d." in lifespan.lower():
+                    match = re.search(r"d\.\s*(\d{4})", lifespan.lower())
+                    if match:
+                        try:
+                            death_year = int(match.group(1))
+                        except ValueError:
+                            pass
 
             # Extract location information
             location = suggestion.get("location", "")
@@ -359,13 +459,9 @@
                 "gender": None,  # Not available in suggestion results
             }
 
-            # Score the candidate using the same function as Action 10
-            from gedcom_utils import calculate_match_score
-            total_score, field_scores, reasons = calculate_match_score(
-                search_criteria=search_criteria,
-                candidate_processed_data=candidate,
-                scoring_weights=scoring_weights,
-                date_flexibility=date_flex
+            # Score the candidate
+            total_score, field_scores, reasons = _run_simple_suggestion_scoring(
+                search_criteria, candidate, scoring_weights, date_flex
             )
 
             # Only include if score is above threshold
@@ -373,11 +469,9 @@
                 # Create a match record
                 match_record = {
                     "id": person_id,
-                    "person_id": person_id,  # Add person_id field for compatibility
                     "display_id": person_id,
                     "first_name": first_name,
                     "surname": surname,
-                    "full_name_disp": full_name,  # Add full name display field
                     "gender": None,  # Not available in suggestion results
                     "birth_year": birth_year,
                     "birth_place": location,  # Assuming location is birth place
@@ -435,13 +529,13 @@
                         config_schema.test, "test_profile_id", ""
                     )
 
-                # Call the treesui-list API (pass original search_criteria, not mapped search_params)
+                # Call the treesui-list API
                 treesui_results = call_treesui_list_api(
                     session_manager=session_manager,
                     owner_tree_id=tree_id,
                     owner_profile_id=owner_profile_id,
                     base_url=base_url,
-                    search_criteria=search_criteria,
+                    search_criteria=search_params,
                 )
 
                 if (
@@ -510,10 +604,12 @@
                                 )
                             )
 
-                            # Only include if score is above threshold and not already in scored_matches
-                            if total_score > 0 and not any(
-                                match["id"] == person_id for match in scored_matches
-                            ):
+                            # Only include if score is above threshold
+                            if total_score > 0:
+                                # Check if this person is already in scored_matches
+                                if not any(
+                                    match["id"] == person_id for match in scored_matches
+                                ):
                                     # Create a match record
                                     match_record = {
                                         "id": person_id,
@@ -548,7 +644,7 @@
     session_manager: SessionManager,
     person_id: str,
     tree_id: Optional[str] = None,
-) -> dict[str, Any]:
+) -> Dict[str, Any]:
     """
     Get family details for a specific individual from Ancestry API.
 
@@ -700,13 +796,17 @@
             # Extract birth/death years if available
             birth_year_str = parent.get("birthYear")
             if birth_year_str:
-                with contextlib.suppress(ValueError, TypeError):
+                try:
                     parent_info["birth_year"] = int(birth_year_str)
+                except (ValueError, TypeError):
+                    pass
 
             death_year_str = parent.get("deathYear")
             if death_year_str:
-                with contextlib.suppress(ValueError, TypeError):
+                try:
                     parent_info["death_year"] = int(death_year_str)
+                except (ValueError, TypeError):
+                    pass
 
             result["parents"].append(parent_info)
 
@@ -731,13 +831,17 @@
             # Extract birth/death years if available
             birth_year_str = spouse.get("birthYear")
             if birth_year_str:
-                with contextlib.suppress(ValueError, TypeError):
+                try:
                     spouse_info["birth_year"] = int(birth_year_str)
+                except (ValueError, TypeError):
+                    pass
 
             death_year_str = spouse.get("deathYear")
             if death_year_str:
-                with contextlib.suppress(ValueError, TypeError):
+                try:
                     spouse_info["death_year"] = int(death_year_str)
+                except (ValueError, TypeError):
+                    pass
 
             # Extract marriage information if available
             marriage_facts = [
@@ -778,13 +882,17 @@
             # Extract birth/death years if available
             birth_year_str = child.get("birthYear")
             if birth_year_str:
-                with contextlib.suppress(ValueError, TypeError):
+                try:
                     child_info["birth_year"] = int(birth_year_str)
+                except (ValueError, TypeError):
+                    pass
 
             death_year_str = child.get("deathYear")
             if death_year_str:
-                with contextlib.suppress(ValueError, TypeError):
+                try:
                     child_info["death_year"] = int(death_year_str)
+                except (ValueError, TypeError):
+                    pass
 
             result["children"].append(child_info)
 
@@ -809,13 +917,17 @@
             # Extract birth/death years if available
             birth_year_str = sibling.get("birthYear")
             if birth_year_str:
-                with contextlib.suppress(ValueError, TypeError):
+                try:
                     sibling_info["birth_year"] = int(birth_year_str)
+                except (ValueError, TypeError):
+                    pass
 
             death_year_str = sibling.get("deathYear")
             if death_year_str:
-                with contextlib.suppress(ValueError, TypeError):
+                try:
                     sibling_info["death_year"] = int(death_year_str)
+                except (ValueError, TypeError):
+                    pass
 
             result["siblings"].append(sibling_info)
     except Exception as e:
@@ -887,16 +999,18 @@
 
     try:
         # Format the relationship path directly using the API formatter
-        return format_api_relationship_path(
+        relationship_path = format_api_relationship_path(
             ladder_data, reference_name or "Reference Person", "Individual"
         )
+        return relationship_path
     except Exception as e:
         logger.error(f"Error formatting relationship path: {e}", exc_info=True)
-        return f"(Error formatting relationship path: {e!s})"
+        return f"(Error formatting relationship path: {str(e)})"
 
 
 def api_search_utils_module_tests() -> bool:
     # Comprehensive test suite for api_search_utils.py
+    from test_framework import TestSuite, suppress_logging
 
     suite = TestSuite(
         "API Search Utilities & GEDCOM Processing System", "api_search_utils.py"
@@ -1084,10 +1198,9 @@
     return suite.finish_suite()
 
 
-# Use centralized test runner utility
-from test_utilities import create_standard_test_runner
-
-run_comprehensive_tests = create_standard_test_runner(api_search_utils_module_tests)
+def run_comprehensive_tests() -> bool:
+    '''Run comprehensive API search utilities tests.'''
+    return api_search_utils_module_tests()
 
 
 # ==============================================
