--- conflicted
+++ resolved
@@ -27,12 +27,8 @@
 """
 
 # === STANDARD LIBRARY IMPORTS ===
-<<<<<<< HEAD
 from __future__ import annotations
 
-=======
-import os
->>>>>>> 6bcf7182
 import sys
 from typing import Optional
 
